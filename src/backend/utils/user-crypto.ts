import crypto from "crypto";
import { getDb } from "../database/db/index.js";
import { settings } from "../database/db/schema.js";
import { eq } from "drizzle-orm";
import { databaseLogger } from "./logger.js";

interface KEKSalt {
  salt: string;
  iterations: number;
  algorithm: string;
  createdAt: string;
}

interface EncryptedDEK {
  data: string;
  iv: string;
  tag: string;
  algorithm: string;
  createdAt: string;
}

interface UserSession {
  dataKey: Buffer;
  lastActivity: number;
  expiresAt: number;
}

class UserCrypto {
  private static instance: UserCrypto;
  private userSessions: Map<string, UserSession> = new Map();
  private sessionExpiredCallback?: (userId: string) => void;

  private static readonly PBKDF2_ITERATIONS = 100000;
  private static readonly KEK_LENGTH = 32;
  private static readonly DEK_LENGTH = 32;
  private static readonly SESSION_DURATION = 24 * 60 * 60 * 1000;
  private static readonly MAX_INACTIVITY = 6 * 60 * 60 * 1000;

  private constructor() {
    setInterval(
      () => {
        this.cleanupExpiredSessions();
      },
      5 * 60 * 1000,
    );
  }

  static getInstance(): UserCrypto {
    if (!this.instance) {
      this.instance = new UserCrypto();
    }
    return this.instance;
  }

  setSessionExpiredCallback(callback: (userId: string) => void): void {
    this.sessionExpiredCallback = callback;
  }

  async setupUserEncryption(userId: string, password: string): Promise<void> {
    const kekSalt = await this.generateKEKSalt();
    await this.storeKEKSalt(userId, kekSalt);

    const KEK = this.deriveKEK(password, kekSalt);
    const DEK = crypto.randomBytes(UserCrypto.DEK_LENGTH);
    const encryptedDEK = this.encryptDEK(DEK, KEK);
    await this.storeEncryptedDEK(userId, encryptedDEK);

    KEK.fill(0);
    DEK.fill(0);
  }

  async setupOIDCUserEncryption(userId: string): Promise<void> {
    const existingEncryptedDEK = await this.getEncryptedDEK(userId);

    let DEK: Buffer;

    if (existingEncryptedDEK) {
      const systemKey = this.deriveOIDCSystemKey(userId);
      DEK = this.decryptDEK(existingEncryptedDEK, systemKey);
      systemKey.fill(0);
    } else {
      DEK = crypto.randomBytes(UserCrypto.DEK_LENGTH);
      const systemKey = this.deriveOIDCSystemKey(userId);

      try {
        const encryptedDEK = this.encryptDEK(DEK, systemKey);
        await this.storeEncryptedDEK(userId, encryptedDEK);

        const storedEncryptedDEK = await this.getEncryptedDEK(userId);
        if (
          storedEncryptedDEK &&
          storedEncryptedDEK.data !== encryptedDEK.data
        ) {
          DEK.fill(0);
          DEK = this.decryptDEK(storedEncryptedDEK, systemKey);
        } else if (!storedEncryptedDEK) {
<<<<<<< HEAD
          throw new Error(
            "Failed to store and retrieve user encryption key.",
          );
=======
          throw new Error("Failed to store and retrieve user encryption key.");
>>>>>>> 7fb30206
        }
      } finally {
        systemKey.fill(0);
      }
    }

    const now = Date.now();
    this.userSessions.set(userId, {
      dataKey: Buffer.from(DEK),
      lastActivity: now,
      expiresAt: now + UserCrypto.SESSION_DURATION,
    });

    DEK.fill(0);
  }

  async authenticateUser(userId: string, password: string): Promise<boolean> {
    try {
      const kekSalt = await this.getKEKSalt(userId);
      if (!kekSalt) return false;

      const KEK = this.deriveKEK(password, kekSalt);
      const encryptedDEK = await this.getEncryptedDEK(userId);
      if (!encryptedDEK) {
        KEK.fill(0);
        return false;
      }

      const DEK = this.decryptDEK(encryptedDEK, KEK);
      KEK.fill(0);

      if (!DEK || DEK.length === 0) {
        databaseLogger.error("DEK is empty or invalid after decryption", {
          operation: "user_crypto_auth_debug",
          userId,
          dekLength: DEK ? DEK.length : 0,
        });
        return false;
      }

      const now = Date.now();

      const oldSession = this.userSessions.get(userId);
      if (oldSession) {
        oldSession.dataKey.fill(0);
      }

      this.userSessions.set(userId, {
        dataKey: Buffer.from(DEK),
        lastActivity: now,
        expiresAt: now + UserCrypto.SESSION_DURATION,
      });

      DEK.fill(0);

      return true;
    } catch (error) {
      databaseLogger.warn("User authentication failed", {
        operation: "user_crypto_auth_failed",
        userId,
        error: error instanceof Error ? error.message : "Unknown",
      });
      return false;
    }
  }

  async authenticateOIDCUser(userId: string): Promise<boolean> {
    try {
<<<<<<< HEAD
      const kekSalt = await this.getKEKSalt(userId);
      const encryptedDEK = await this.getEncryptedDEK(userId);

      if (!kekSalt || !encryptedDEK) {
=======
      const encryptedDEK = await this.getEncryptedDEK(userId);

      if (!encryptedDEK) {
>>>>>>> 7fb30206
        await this.setupOIDCUserEncryption(userId);
        return true;
      }

      const systemKey = this.deriveOIDCSystemKey(userId);
      const DEK = this.decryptDEK(encryptedDEK, systemKey);
      systemKey.fill(0);

      if (!DEK || DEK.length === 0) {
        await this.setupOIDCUserEncryption(userId);
        return true;
      }

      const now = Date.now();

      const oldSession = this.userSessions.get(userId);
      if (oldSession) {
        oldSession.dataKey.fill(0);
      }

      this.userSessions.set(userId, {
        dataKey: Buffer.from(DEK),
        lastActivity: now,
        expiresAt: now + UserCrypto.SESSION_DURATION,
      });

      DEK.fill(0);

      return true;
    } catch {
      await this.setupOIDCUserEncryption(userId);
      return true;
    }
  }

  getUserDataKey(userId: string): Buffer | null {
    const session = this.userSessions.get(userId);
    if (!session) {
      return null;
    }

    const now = Date.now();

    if (now > session.expiresAt) {
      this.userSessions.delete(userId);
      session.dataKey.fill(0);
      if (this.sessionExpiredCallback) {
        this.sessionExpiredCallback(userId);
      }
      return null;
    }

    if (now - session.lastActivity > UserCrypto.MAX_INACTIVITY) {
      this.userSessions.delete(userId);
      session.dataKey.fill(0);
      if (this.sessionExpiredCallback) {
        this.sessionExpiredCallback(userId);
      }
      return null;
    }

    session.lastActivity = now;
    return session.dataKey;
  }

  logoutUser(userId: string): void {
    const session = this.userSessions.get(userId);
    if (session) {
      session.dataKey.fill(0);
      this.userSessions.delete(userId);
    }
  }

  isUserUnlocked(userId: string): boolean {
    return this.getUserDataKey(userId) !== null;
  }

  async changeUserPassword(
    userId: string,
    oldPassword: string,
    newPassword: string,
  ): Promise<boolean> {
    try {
      const isValid = await this.validatePassword(userId, oldPassword);
      if (!isValid) return false;

      const kekSalt = await this.getKEKSalt(userId);
      if (!kekSalt) return false;

      const oldKEK = this.deriveKEK(oldPassword, kekSalt);
      const encryptedDEK = await this.getEncryptedDEK(userId);
      if (!encryptedDEK) return false;

      const DEK = this.decryptDEK(encryptedDEK, oldKEK);

      const newKekSalt = await this.generateKEKSalt();
      const newKEK = this.deriveKEK(newPassword, newKekSalt);

      const newEncryptedDEK = this.encryptDEK(DEK, newKEK);

      await this.storeKEKSalt(userId, newKekSalt);
      await this.storeEncryptedDEK(userId, newEncryptedDEK);

      const { saveMemoryDatabaseToFile } = await import(
        "../database/db/index.js"
      );
      await saveMemoryDatabaseToFile();

      oldKEK.fill(0);
      newKEK.fill(0);

      const dekCopy = Buffer.from(DEK);

      const now = Date.now();
      const oldSession = this.userSessions.get(userId);
      if (oldSession) {
        oldSession.dataKey.fill(0);
      }

      this.userSessions.set(userId, {
        dataKey: dekCopy,
        lastActivity: now,
        expiresAt: now + UserCrypto.SESSION_DURATION,
      });

      DEK.fill(0);

      return true;
    } catch (error) {
      databaseLogger.error("Password change failed", error, {
        operation: "password_change_error",
        userId,
        error: error instanceof Error ? error.message : "Unknown error",
      });
      return false;
    }
  }

  async resetUserPasswordWithPreservedDEK(
    userId: string,
    newPassword: string,
  ): Promise<boolean> {
    try {
      const existingDEK = this.getUserDataKey(userId);
      if (!existingDEK) {
        return false;
      }

      const newKekSalt = await this.generateKEKSalt();
      const newKEK = this.deriveKEK(newPassword, newKekSalt);

      const newEncryptedDEK = this.encryptDEK(existingDEK, newKEK);

      await this.storeKEKSalt(userId, newKekSalt);
      await this.storeEncryptedDEK(userId, newEncryptedDEK);

      const { saveMemoryDatabaseToFile } = await import(
        "../database/db/index.js"
      );
      await saveMemoryDatabaseToFile();

      newKEK.fill(0);

      const session = this.userSessions.get(userId);
      if (session) {
        session.lastActivity = Date.now();
      }

      return true;
<<<<<<< HEAD
    } catch (error) {
      databaseLogger.error("Password reset with preserved DEK failed", error, {
        operation: "password_reset_preserve_error",
        userId,
        error: error instanceof Error ? error.message : "Unknown error",
      });
=======
    } catch {
>>>>>>> 7fb30206
      return false;
    }
  }

  private async validatePassword(
    userId: string,
    password: string,
  ): Promise<boolean> {
    try {
      const kekSalt = await this.getKEKSalt(userId);
      if (!kekSalt) return false;

      const KEK = this.deriveKEK(password, kekSalt);
      const encryptedDEK = await this.getEncryptedDEK(userId);
      if (!encryptedDEK) return false;

      const DEK = this.decryptDEK(encryptedDEK, KEK);

      KEK.fill(0);
      DEK.fill(0);

      return true;
    } catch {
      return false;
    }
  }

  private cleanupExpiredSessions(): void {
    const now = Date.now();
    const expiredUsers: string[] = [];

    for (const [userId, session] of this.userSessions.entries()) {
      if (
        now > session.expiresAt ||
        now - session.lastActivity > UserCrypto.MAX_INACTIVITY
      ) {
        session.dataKey.fill(0);
        expiredUsers.push(userId);
      }
    }

    expiredUsers.forEach((userId) => {
      this.userSessions.delete(userId);
    });
  }

  private async generateKEKSalt(): Promise<KEKSalt> {
    return {
      salt: crypto.randomBytes(32).toString("hex"),
      iterations: UserCrypto.PBKDF2_ITERATIONS,
      algorithm: "pbkdf2-sha256",
      createdAt: new Date().toISOString(),
    };
  }

  private deriveKEK(password: string, kekSalt: KEKSalt): Buffer {
    return crypto.pbkdf2Sync(
      password,
      Buffer.from(kekSalt.salt, "hex"),
      kekSalt.iterations,
      UserCrypto.KEK_LENGTH,
      "sha256",
    );
  }

  private deriveOIDCSystemKey(userId: string): Buffer {
    const systemSecret =
      process.env.OIDC_SYSTEM_SECRET || "termix-oidc-system-secret-default";
    const salt = Buffer.from(userId, "utf8");
    return crypto.pbkdf2Sync(
      systemSecret,
      salt,
      100000,
      UserCrypto.KEK_LENGTH,
      "sha256",
    );
  }

  private encryptDEK(dek: Buffer, kek: Buffer): EncryptedDEK {
    const iv = crypto.randomBytes(16);
    const cipher = crypto.createCipheriv("aes-256-gcm", kek, iv);

    let encrypted = cipher.update(dek);
    encrypted = Buffer.concat([encrypted, cipher.final()]);
    const tag = cipher.getAuthTag();

    return {
      data: encrypted.toString("hex"),
      iv: iv.toString("hex"),
      tag: tag.toString("hex"),
      algorithm: "aes-256-gcm",
      createdAt: new Date().toISOString(),
    };
  }

  private decryptDEK(encryptedDEK: EncryptedDEK, kek: Buffer): Buffer {
    const decipher = crypto.createDecipheriv(
      "aes-256-gcm",
      kek,
      Buffer.from(encryptedDEK.iv, "hex"),
    );

    decipher.setAuthTag(Buffer.from(encryptedDEK.tag, "hex"));
    let decrypted = decipher.update(Buffer.from(encryptedDEK.data, "hex"));
    decrypted = Buffer.concat([decrypted, decipher.final()]);

    return decrypted;
  }

  private async storeKEKSalt(userId: string, kekSalt: KEKSalt): Promise<void> {
    const key = `user_kek_salt_${userId}`;
    const value = JSON.stringify(kekSalt);

    const existing = await getDb()
      .select()
      .from(settings)
      .where(eq(settings.key, key));

    if (existing.length > 0) {
      await getDb()
        .update(settings)
        .set({ value })
        .where(eq(settings.key, key));
    } else {
      await getDb().insert(settings).values({ key, value });
    }
  }

  private async getKEKSalt(userId: string): Promise<KEKSalt | null> {
    try {
      const key = `user_kek_salt_${userId}`;
      const result = await getDb()
        .select()
        .from(settings)
        .where(eq(settings.key, key));

      if (result.length === 0) {
        return null;
      }

      return JSON.parse(result[0].value);
    } catch {
      return null;
    }
  }

  private async storeEncryptedDEK(
    userId: string,
    encryptedDEK: EncryptedDEK,
  ): Promise<void> {
    const key = `user_encrypted_dek_${userId}`;
    const value = JSON.stringify(encryptedDEK);

    const existing = await getDb()
      .select()
      .from(settings)
      .where(eq(settings.key, key));

    if (existing.length > 0) {
      await getDb()
        .update(settings)
        .set({ value })
        .where(eq(settings.key, key));
    } else {
      await getDb().insert(settings).values({ key, value });
    }
  }

  private async getEncryptedDEK(userId: string): Promise<EncryptedDEK | null> {
    try {
      const key = `user_encrypted_dek_${userId}`;
      const result = await getDb()
        .select()
        .from(settings)
        .where(eq(settings.key, key));

      if (result.length === 0) {
        return null;
      }

      return JSON.parse(result[0].value);
    } catch {
      return null;
    }
  }
}

export { UserCrypto, type KEKSalt, type EncryptedDEK };<|MERGE_RESOLUTION|>--- conflicted
+++ resolved
@@ -94,13 +94,7 @@
           DEK.fill(0);
           DEK = this.decryptDEK(storedEncryptedDEK, systemKey);
         } else if (!storedEncryptedDEK) {
-<<<<<<< HEAD
-          throw new Error(
-            "Failed to store and retrieve user encryption key.",
-          );
-=======
           throw new Error("Failed to store and retrieve user encryption key.");
->>>>>>> 7fb30206
         }
       } finally {
         systemKey.fill(0);
@@ -169,16 +163,10 @@
 
   async authenticateOIDCUser(userId: string): Promise<boolean> {
     try {
-<<<<<<< HEAD
       const kekSalt = await this.getKEKSalt(userId);
       const encryptedDEK = await this.getEncryptedDEK(userId);
 
       if (!kekSalt || !encryptedDEK) {
-=======
-      const encryptedDEK = await this.getEncryptedDEK(userId);
-
-      if (!encryptedDEK) {
->>>>>>> 7fb30206
         await this.setupOIDCUserEncryption(userId);
         return true;
       }
@@ -289,21 +277,6 @@
 
       oldKEK.fill(0);
       newKEK.fill(0);
-
-      const dekCopy = Buffer.from(DEK);
-
-      const now = Date.now();
-      const oldSession = this.userSessions.get(userId);
-      if (oldSession) {
-        oldSession.dataKey.fill(0);
-      }
-
-      this.userSessions.set(userId, {
-        dataKey: dekCopy,
-        lastActivity: now,
-        expiresAt: now + UserCrypto.SESSION_DURATION,
-      });
-
       DEK.fill(0);
 
       return true;
@@ -348,16 +321,12 @@
       }
 
       return true;
-<<<<<<< HEAD
     } catch (error) {
       databaseLogger.error("Password reset with preserved DEK failed", error, {
         operation: "password_reset_preserve_error",
         userId,
         error: error instanceof Error ? error.message : "Unknown error",
       });
-=======
-    } catch {
->>>>>>> 7fb30206
       return false;
     }
   }
