--- conflicted
+++ resolved
@@ -93,10 +93,8 @@
   statsConfig: text("stats_config"),
   terminalConfig: text("terminal_config"),
   quickActions: text("quick_actions"),
-<<<<<<< HEAD
   notes: text("notes"),
   expirationDate: text("expiration_date"),
-=======
 
   useSocks5: integer("use_socks5", { mode: "boolean" }),
   socks5Host: text("socks5_host"),
@@ -105,7 +103,6 @@
   socks5Password: text("socks5_password"),
   socks5ProxyChain: text("socks5_proxy_chain"), // JSON array for proxy chains
 
->>>>>>> ab1c63a4
   createdAt: text("created_at")
     .notNull()
     .default(sql`CURRENT_TIMESTAMP`),
