import type { AuthenticatedRequest } from "../../../types/index.js";
import express from "express";
import { db } from "../db/index.js";
import {
  sshData,
  sshCredentials,
  sshCredentialUsage,
  fileManagerRecent,
  fileManagerPinned,
  fileManagerShortcuts,
  sshFolders,
  commandHistory,
  recentActivity,
  hostAccess,
  userRoles,
} from "../db/schema.js";
import { eq, and, desc, isNotNull, or, isNull, gte, sql, inArray } from "drizzle-orm";
import type { Request, Response } from "express";
import multer from "multer";
import { sshLogger } from "../../utils/logger.js";
import { SimpleDBOps } from "../../utils/simple-db-ops.js";
import { AuthManager } from "../../utils/auth-manager.js";
import { DataCrypto } from "../../utils/data-crypto.js";
import { SystemCrypto } from "../../utils/system-crypto.js";
import { DatabaseSaveTrigger } from "../db/index.js";

const router = express.Router();

const upload = multer({ storage: multer.memoryStorage() });

function isNonEmptyString(value: unknown): value is string {
  return typeof value === "string" && value.trim().length > 0;
}

function isValidPort(port: unknown): port is number {
  return typeof port === "number" && port > 0 && port <= 65535;
}

const authManager = AuthManager.getInstance();
const authenticateJWT = authManager.createAuthMiddleware();
const requireDataAccess = authManager.createDataAccessMiddleware();

router.get("/db/host/internal", async (req: Request, res: Response) => {
  try {
    const internalToken = req.headers["x-internal-auth-token"];
    const systemCrypto = SystemCrypto.getInstance();
    const expectedToken = await systemCrypto.getInternalAuthToken();

    if (internalToken !== expectedToken) {
      sshLogger.warn(
        "Unauthorized attempt to access internal SSH host endpoint",
        {
          source: req.ip,
          userAgent: req.headers["user-agent"],
          providedToken: internalToken ? "present" : "missing",
        },
      );
      return res.status(403).json({ error: "Forbidden" });
    }
  } catch (error) {
    sshLogger.error("Failed to validate internal auth token", error);
    return res.status(500).json({ error: "Internal server error" });
  }

  try {
    const autostartHosts = await db
      .select()
      .from(sshData)
      .where(
        and(
          eq(sshData.enableTunnel, true),
          isNotNull(sshData.tunnelConnections),
        ),
      );

    const result = autostartHosts
      .map((host) => {
        const tunnelConnections = host.tunnelConnections
          ? JSON.parse(host.tunnelConnections)
          : [];

        const hasAutoStartTunnels = tunnelConnections.some(
          (tunnel: Record<string, unknown>) => tunnel.autoStart,
        );

        if (!hasAutoStartTunnels) {
          return null;
        }

        return {
          id: host.id,
          userId: host.userId,
          name: host.name || `autostart-${host.id}`,
          ip: host.ip,
          port: host.port,
          username: host.username,
          password: host.autostartPassword,
          key: host.autostartKey,
          keyPassword: host.autostartKeyPassword,
          autostartPassword: host.autostartPassword,
          autostartKey: host.autostartKey,
          autostartKeyPassword: host.autostartKeyPassword,
          authType: host.authType,
          keyType: host.keyType,
          credentialId: host.credentialId,
          enableTunnel: true,
          tunnelConnections: tunnelConnections.filter(
            (tunnel: Record<string, unknown>) => tunnel.autoStart,
          ),
          pin: !!host.pin,
          enableTerminal: !!host.enableTerminal,
          enableFileManager: !!host.enableFileManager,
          tags: ["autostart"],
        };
      })
      .filter(Boolean);

    res.json(result);
  } catch (err) {
    sshLogger.error("Failed to fetch autostart SSH data", err);
    res.status(500).json({ error: "Failed to fetch autostart SSH data" });
  }
});

router.get("/db/host/internal/all", async (req: Request, res: Response) => {
  try {
    const internalToken = req.headers["x-internal-auth-token"];
    if (!internalToken) {
      return res
        .status(401)
        .json({ error: "Internal authentication token required" });
    }

    const systemCrypto = SystemCrypto.getInstance();
    const expectedToken = await systemCrypto.getInternalAuthToken();

    if (internalToken !== expectedToken) {
      return res
        .status(401)
        .json({ error: "Invalid internal authentication token" });
    }

    const allHosts = await db.select().from(sshData);

    const result = allHosts.map((host) => {
      const tunnelConnections = host.tunnelConnections
        ? JSON.parse(host.tunnelConnections)
        : [];

      return {
        id: host.id,
        userId: host.userId,
        name: host.name || `${host.username}@${host.ip}`,
        ip: host.ip,
        port: host.port,
        username: host.username,
        password: host.autostartPassword || host.password,
        key: host.autostartKey || host.key,
        keyPassword: host.autostartKeyPassword || host.key_password,
        autostartPassword: host.autostartPassword,
        autostartKey: host.autostartKey,
        autostartKeyPassword: host.autostartKeyPassword,
        authType: host.authType,
        keyType: host.keyType,
        credentialId: host.credentialId,
        enableTunnel: !!host.enableTunnel,
        tunnelConnections: tunnelConnections,
        pin: !!host.pin,
        enableTerminal: !!host.enableTerminal,
        enableFileManager: !!host.enableFileManager,
        defaultPath: host.defaultPath,
        createdAt: host.createdAt,
        updatedAt: host.updatedAt,
      };
    });

    res.json(result);
  } catch (err) {
    sshLogger.error("Failed to fetch all hosts for internal use", err);
    res.status(500).json({ error: "Failed to fetch all hosts" });
  }
});

// Route: Create SSH data (requires JWT)
// POST /ssh/host
router.post(
  "/db/host",
  authenticateJWT,
  requireDataAccess,
  upload.single("key"),
  async (req: Request, res: Response) => {
    const userId = (req as AuthenticatedRequest).userId;
    let hostData: Record<string, unknown>;

    if (req.headers["content-type"]?.includes("multipart/form-data")) {
      if (req.body.data) {
        try {
          hostData = JSON.parse(req.body.data);
        } catch (err) {
          sshLogger.warn("Invalid JSON data in multipart request", {
            operation: "host_create",
            userId,
            error: err,
          });
          return res.status(400).json({ error: "Invalid JSON data" });
        }
      } else {
        sshLogger.warn("Missing data field in multipart request", {
          operation: "host_create",
          userId,
        });
        return res.status(400).json({ error: "Missing data field" });
      }

      if (req.file) {
        hostData.key = req.file.buffer.toString("utf8");
      }
    } else {
      hostData = req.body;
    }

    const {
      name,
      folder,
      tags,
      ip,
      port,
      username,
      password,
      authMethod,
      authType,
      credentialId,
      key,
      keyPassword,
      keyType,
      pin,
      enableTerminal,
      enableTunnel,
      enableFileManager,
      enableDocker,
      defaultPath,
      tunnelConnections,
      jumpHosts,
      quickActions,
      statsConfig,
      terminalConfig,
      forceKeyboardInteractive,
      useSocks5,
      socks5Host,
      socks5Port,
      socks5Username,
      socks5Password,
      socks5ProxyChain,
    } = hostData;

    console.log("POST /db/ssh - Received SOCKS5 data:", {
      useSocks5,
      socks5Host,
      socks5ProxyChain,
    });

    if (
      !isNonEmptyString(userId) ||
      !isNonEmptyString(ip) ||
      !isValidPort(port)
    ) {
      sshLogger.warn("Invalid SSH data input validation failed", {
        operation: "host_create",
        userId,
        hasIp: !!ip,
        port,
        isValidPort: isValidPort(port),
      });
      return res.status(400).json({ error: "Invalid SSH data" });
    }

    const effectiveAuthType = authType || authMethod;
    const sshDataObj: Record<string, unknown> = {
      userId: userId,
      name,
      folder: folder || null,
      tags: Array.isArray(tags) ? tags.join(",") : tags || "",
      ip,
      port,
      username,
      authType: effectiveAuthType,
      credentialId: credentialId || null,
      pin: pin ? 1 : 0,
      enableTerminal: enableTerminal ? 1 : 0,
      enableTunnel: enableTunnel ? 1 : 0,
      tunnelConnections: Array.isArray(tunnelConnections)
        ? JSON.stringify(tunnelConnections)
        : null,
      jumpHosts: Array.isArray(jumpHosts) ? JSON.stringify(jumpHosts) : null,
      quickActions: Array.isArray(quickActions)
        ? JSON.stringify(quickActions)
        : null,
      enableFileManager: enableFileManager ? 1 : 0,
      enableDocker: enableDocker ? 1 : 0,
      defaultPath: defaultPath || null,
      statsConfig: statsConfig ? JSON.stringify(statsConfig) : null,
      terminalConfig: terminalConfig ? JSON.stringify(terminalConfig) : null,
      forceKeyboardInteractive: forceKeyboardInteractive ? "true" : "false",
      useSocks5: useSocks5 ? 1 : 0,
      socks5Host: socks5Host || null,
      socks5Port: socks5Port || null,
      socks5Username: socks5Username || null,
      socks5Password: socks5Password || null,
      socks5ProxyChain: socks5ProxyChain ? JSON.stringify(socks5ProxyChain) : null,
    };

    if (effectiveAuthType === "password") {
      sshDataObj.password = password || null;
      sshDataObj.key = null;
      sshDataObj.key_password = null;
      sshDataObj.keyType = null;
    } else if (effectiveAuthType === "key") {
      sshDataObj.key = key || null;
      sshDataObj.key_password = keyPassword || null;
      sshDataObj.keyType = keyType;
      sshDataObj.password = null;
    } else {
      sshDataObj.password = null;
      sshDataObj.key = null;
      sshDataObj.key_password = null;
      sshDataObj.keyType = null;
    }

    try {
      const result = await SimpleDBOps.insert(
        sshData,
        "ssh_data",
        sshDataObj,
        userId,
      );

      if (!result) {
        sshLogger.warn("No host returned after creation", {
          operation: "host_create",
          userId,
          name,
          ip,
          port,
        });
        return res.status(500).json({ error: "Failed to create host" });
      }

      const createdHost = result;
      const baseHost = {
        ...createdHost,
        tags:
          typeof createdHost.tags === "string"
            ? createdHost.tags
              ? createdHost.tags.split(",").filter(Boolean)
              : []
            : [],
        pin: !!createdHost.pin,
        enableTerminal: !!createdHost.enableTerminal,
        enableTunnel: !!createdHost.enableTunnel,
        tunnelConnections: createdHost.tunnelConnections
          ? JSON.parse(createdHost.tunnelConnections as string)
          : [],
        jumpHosts: createdHost.jumpHosts
          ? JSON.parse(createdHost.jumpHosts as string)
          : [],
        enableFileManager: !!createdHost.enableFileManager,
        enableDocker: !!createdHost.enableDocker,
        statsConfig: createdHost.statsConfig
          ? JSON.parse(createdHost.statsConfig as string)
          : undefined,
      };

      const resolvedHost = (await resolveHostCredentials(baseHost)) || baseHost;

      sshLogger.success(
        `SSH host created: ${name} (${ip}:${port}) by user ${userId}`,
        {
          operation: "host_create_success",
          userId,
          hostId: createdHost.id as number,
          name,
          ip,
          port,
          authType: effectiveAuthType,
        },
      );

      try {
        const axios = (await import("axios")).default;
        const statsPort = process.env.STATS_PORT || 30005;
        await axios.post(
          `http://localhost:${statsPort}/host-updated`,
          { hostId: createdHost.id },
          {
            headers: {
              Authorization: req.headers.authorization || "",
              Cookie: req.headers.cookie || "",
            },
            timeout: 5000,
          },
        );
      } catch (err) {
        sshLogger.warn("Failed to notify stats server of new host", {
          operation: "host_create",
          hostId: createdHost.id as number,
          error: err instanceof Error ? err.message : String(err),
        });
      }

      res.json(resolvedHost);
    } catch (err) {
      sshLogger.error("Failed to save SSH host to database", err, {
        operation: "host_create",
        userId,
        name,
        ip,
        port,
        authType: effectiveAuthType,
      });
      res.status(500).json({ error: "Failed to save SSH data" });
    }
  },
);

// Route: Update SSH data (requires JWT)
// PUT /ssh/host/:id
router.put(
  "/db/host/:id",
  authenticateJWT,
  requireDataAccess,
  upload.single("key"),
  async (req: Request, res: Response) => {
    const hostId = req.params.id;
    const userId = (req as AuthenticatedRequest).userId;
    let hostData: Record<string, unknown>;

    if (req.headers["content-type"]?.includes("multipart/form-data")) {
      if (req.body.data) {
        try {
          hostData = JSON.parse(req.body.data);
        } catch (err) {
          sshLogger.warn("Invalid JSON data in multipart request", {
            operation: "host_update",
            hostId: parseInt(hostId),
            userId,
            error: err,
          });
          return res.status(400).json({ error: "Invalid JSON data" });
        }
      } else {
        sshLogger.warn("Missing data field in multipart request", {
          operation: "host_update",
          hostId: parseInt(hostId),
          userId,
        });
        return res.status(400).json({ error: "Missing data field" });
      }

      if (req.file) {
        hostData.key = req.file.buffer.toString("utf8");
      }
    } else {
      hostData = req.body;
    }

    const {
      name,
      folder,
      tags,
      ip,
      port,
      username,
      password,
      authMethod,
      authType,
      credentialId,
      key,
      keyPassword,
      keyType,
      pin,
      enableTerminal,
      enableTunnel,
      enableFileManager,
      enableDocker,
      defaultPath,
      tunnelConnections,
      jumpHosts,
      quickActions,
      statsConfig,
      terminalConfig,
      forceKeyboardInteractive,
      useSocks5,
      socks5Host,
      socks5Port,
      socks5Username,
      socks5Password,
      socks5ProxyChain,
    } = hostData;
    if (
      !isNonEmptyString(userId) ||
      !isNonEmptyString(ip) ||
      !isValidPort(port) ||
      !hostId
    ) {
      sshLogger.warn("Invalid SSH data input validation failed for update", {
        operation: "host_update",
        hostId: parseInt(hostId),
        userId,
        hasIp: !!ip,
        port,
        isValidPort: isValidPort(port),
      });
      return res.status(400).json({ error: "Invalid SSH data" });
    }

    const effectiveAuthType = authType || authMethod;
    const sshDataObj: Record<string, unknown> = {
      name,
      folder,
      tags: Array.isArray(tags) ? tags.join(",") : tags || "",
      ip,
      port,
      username,
      authType: effectiveAuthType,
      credentialId: credentialId || null,
      pin: pin ? 1 : 0,
      enableTerminal: enableTerminal ? 1 : 0,
      enableTunnel: enableTunnel ? 1 : 0,
      tunnelConnections: Array.isArray(tunnelConnections)
        ? JSON.stringify(tunnelConnections)
        : null,
      jumpHosts: Array.isArray(jumpHosts) ? JSON.stringify(jumpHosts) : null,
      quickActions: Array.isArray(quickActions)
        ? JSON.stringify(quickActions)
        : null,
      enableFileManager: enableFileManager ? 1 : 0,
      enableDocker: enableDocker ? 1 : 0,
      defaultPath: defaultPath || null,
      statsConfig: statsConfig ? JSON.stringify(statsConfig) : null,
      terminalConfig: terminalConfig ? JSON.stringify(terminalConfig) : null,
      forceKeyboardInteractive: forceKeyboardInteractive ? "true" : "false",
      useSocks5: useSocks5 ? 1 : 0,
      socks5Host: socks5Host || null,
      socks5Port: socks5Port || null,
      socks5Username: socks5Username || null,
      socks5Password: socks5Password || null,
      socks5ProxyChain: socks5ProxyChain ? JSON.stringify(socks5ProxyChain) : null,
    };

    if (effectiveAuthType === "password") {
      if (password) {
        sshDataObj.password = password;
      }
      sshDataObj.key = null;
      sshDataObj.key_password = null;
      sshDataObj.keyType = null;
    } else if (effectiveAuthType === "key") {
      if (key) {
        sshDataObj.key = key;
      }
      if (keyPassword !== undefined) {
        sshDataObj.key_password = keyPassword || null;
      }
      if (keyType) {
        sshDataObj.keyType = keyType;
      }
      sshDataObj.password = null;
    } else {
      sshDataObj.password = null;
      sshDataObj.key = null;
      sshDataObj.key_password = null;
      sshDataObj.keyType = null;
    }

    try {
      await SimpleDBOps.update(
        sshData,
        "ssh_data",
        and(eq(sshData.id, Number(hostId)), eq(sshData.userId, userId)),
        sshDataObj,
        userId,
      );

      const updatedHosts = await SimpleDBOps.select(
        db
          .select()
          .from(sshData)
          .where(
            and(eq(sshData.id, Number(hostId)), eq(sshData.userId, userId)),
          ),
        "ssh_data",
        userId,
      );

      if (updatedHosts.length === 0) {
        sshLogger.warn("Updated host not found after update", {
          operation: "host_update",
          hostId: parseInt(hostId),
          userId,
        });
        return res.status(404).json({ error: "Host not found after update" });
      }

      const updatedHost = updatedHosts[0];
      const baseHost = {
        ...updatedHost,
        tags:
          typeof updatedHost.tags === "string"
            ? updatedHost.tags
              ? updatedHost.tags.split(",").filter(Boolean)
              : []
            : [],
        pin: !!updatedHost.pin,
        enableTerminal: !!updatedHost.enableTerminal,
        enableTunnel: !!updatedHost.enableTunnel,
        tunnelConnections: updatedHost.tunnelConnections
          ? JSON.parse(updatedHost.tunnelConnections as string)
          : [],
        jumpHosts: updatedHost.jumpHosts
          ? JSON.parse(updatedHost.jumpHosts as string)
          : [],
        enableFileManager: !!updatedHost.enableFileManager,
        enableDocker: !!updatedHost.enableDocker,
        statsConfig: updatedHost.statsConfig
          ? JSON.parse(updatedHost.statsConfig as string)
          : undefined,
        dockerConfig: updatedHost.dockerConfig
          ? JSON.parse(updatedHost.dockerConfig as string)
          : undefined,
      };

      const resolvedHost = (await resolveHostCredentials(baseHost)) || baseHost;

      sshLogger.success(
        `SSH host updated: ${name} (${ip}:${port}) by user ${userId}`,
        {
          operation: "host_update_success",
          userId,
          hostId: parseInt(hostId),
          name,
          ip,
          port,
          authType: effectiveAuthType,
        },
      );

      try {
        const axios = (await import("axios")).default;
        const statsPort = process.env.STATS_PORT || 30005;
        await axios.post(
          `http://localhost:${statsPort}/host-updated`,
          { hostId: parseInt(hostId) },
          {
            headers: {
              Authorization: req.headers.authorization || "",
              Cookie: req.headers.cookie || "",
            },
            timeout: 5000,
          },
        );
      } catch (err) {
        sshLogger.warn("Failed to notify stats server of host update", {
          operation: "host_update",
          hostId: parseInt(hostId),
          error: err instanceof Error ? err.message : String(err),
        });
      }

      res.json(resolvedHost);
    } catch (err) {
      sshLogger.error("Failed to update SSH host in database", err, {
        operation: "host_update",
        hostId: parseInt(hostId),
        userId,
        name,
        ip,
        port,
        authType: effectiveAuthType,
      });
      res.status(500).json({ error: "Failed to update SSH data" });
    }
  },
);

// Route: Get SSH data for the authenticated user (requires JWT)
// GET /ssh/host
router.get(
  "/db/host",
  authenticateJWT,
  requireDataAccess,
  async (req: Request, res: Response) => {
    const userId = (req as AuthenticatedRequest).userId;
    if (!isNonEmptyString(userId)) {
      sshLogger.warn("Invalid userId for SSH data fetch", {
        operation: "host_fetch",
        userId,
      });
      return res.status(400).json({ error: "Invalid userId" });
    }
    try {
      const now = new Date().toISOString();

      // Get user's role IDs
      const userRoleIds = await db
        .select({ roleId: userRoles.roleId })
        .from(userRoles)
        .where(eq(userRoles.userId, userId));
      const roleIds = userRoleIds.map((r) => r.roleId);

      // Query own hosts + shared hosts with access check
      const rawData = await db
        .select({
          // All ssh_data fields
          id: sshData.id,
          userId: sshData.userId,
          name: sshData.name,
          ip: sshData.ip,
          port: sshData.port,
          username: sshData.username,
          folder: sshData.folder,
          tags: sshData.tags,
          pin: sshData.pin,
          authType: sshData.authType,
          password: sshData.password,
          key: sshData.key,
          keyPassword: sshData.key_password,
          keyType: sshData.keyType,
          enableTerminal: sshData.enableTerminal,
          enableTunnel: sshData.enableTunnel,
          tunnelConnections: sshData.tunnelConnections,
          jumpHosts: sshData.jumpHosts,
          enableFileManager: sshData.enableFileManager,
          defaultPath: sshData.defaultPath,
          autostartPassword: sshData.autostartPassword,
          autostartKey: sshData.autostartKey,
          autostartKeyPassword: sshData.autostartKeyPassword,
          forceKeyboardInteractive: sshData.forceKeyboardInteractive,
          statsConfig: sshData.statsConfig,
          terminalConfig: sshData.terminalConfig,
          createdAt: sshData.createdAt,
          updatedAt: sshData.updatedAt,
          credentialId: sshData.credentialId,
          overrideCredentialUsername: sshData.overrideCredentialUsername,
          quickActions: sshData.quickActions,

          // Shared access info
          isShared: sql<boolean>`${hostAccess.id} IS NOT NULL`,
          permissionLevel: hostAccess.permissionLevel,
          expiresAt: hostAccess.expiresAt,
        })
        .from(sshData)
        .leftJoin(
          hostAccess,
          and(
            eq(hostAccess.hostId, sshData.id),
            or(
              eq(hostAccess.userId, userId),
              roleIds.length > 0 ? inArray(hostAccess.roleId, roleIds) : sql`false`,
            ),
            or(
              isNull(hostAccess.expiresAt),
              gte(hostAccess.expiresAt, now),
            ),
          ),
        )
        .where(
          or(
            eq(sshData.userId, userId), // Own hosts
            and(
              // Shared to user directly (not expired)
              eq(hostAccess.userId, userId),
              or(
                isNull(hostAccess.expiresAt),
                gte(hostAccess.expiresAt, now),
              ),
            ),
            roleIds.length > 0
              ? and(
                  // Shared to user's role (not expired)
                  inArray(hostAccess.roleId, roleIds),
                  or(
                    isNull(hostAccess.expiresAt),
                    gte(hostAccess.expiresAt, now),
                  ),
                )
              : sql`false`,
          ),
        );

      // Decrypt and format the data
      const data = await SimpleDBOps.select(
        Promise.resolve(rawData),
        "ssh_data",
        userId,
      );

      const result = await Promise.all(
        data.map(async (row: Record<string, unknown>) => {
          const baseHost = {
            ...row,
            tags:
              typeof row.tags === "string"
                ? row.tags
                  ? row.tags.split(",").filter(Boolean)
                  : []
                : [],
            pin: !!row.pin,
            enableTerminal: !!row.enableTerminal,
            enableTunnel: !!row.enableTunnel,
            tunnelConnections: row.tunnelConnections
              ? JSON.parse(row.tunnelConnections as string)
              : [],
            jumpHosts: row.jumpHosts ? JSON.parse(row.jumpHosts as string) : [],
            quickActions: row.quickActions
              ? JSON.parse(row.quickActions as string)
              : [],
            enableFileManager: !!row.enableFileManager,
            enableDocker: !!row.enableDocker,
            statsConfig: row.statsConfig
              ? JSON.parse(row.statsConfig as string)
              : undefined,
            terminalConfig: row.terminalConfig
              ? JSON.parse(row.terminalConfig as string)
              : undefined,
            forceKeyboardInteractive: row.forceKeyboardInteractive === "true",
<<<<<<< HEAD
            socks5ProxyChain: row.socks5ProxyChain
              ? JSON.parse(row.socks5ProxyChain as string)
              : [],
=======

            // Add shared access metadata
            isShared: !!row.isShared,
            permissionLevel: row.permissionLevel || undefined,
            sharedExpiresAt: row.expiresAt || undefined,
>>>>>>> 94651107
          };

          return (await resolveHostCredentials(baseHost)) || baseHost;
        }),
      );

      res.json(result);
    } catch (err) {
      sshLogger.error("Failed to fetch SSH hosts from database", err, {
        operation: "host_fetch",
        userId,
      });
      res.status(500).json({ error: "Failed to fetch SSH data" });
    }
  },
);

// Route: Get SSH host by ID (requires JWT)
// GET /ssh/host/:id
router.get(
  "/db/host/:id",
  authenticateJWT,
  requireDataAccess,
  async (req: Request, res: Response) => {
    const hostId = req.params.id;
    const userId = (req as AuthenticatedRequest).userId;

    if (!isNonEmptyString(userId) || !hostId) {
      sshLogger.warn("Invalid userId or hostId for SSH host fetch by ID", {
        operation: "host_fetch_by_id",
        hostId: parseInt(hostId),
        userId,
      });
      return res.status(400).json({ error: "Invalid userId or hostId" });
    }
    try {
      const data = await db
        .select()
        .from(sshData)
        .where(and(eq(sshData.id, Number(hostId)), eq(sshData.userId, userId)));

      if (data.length === 0) {
        sshLogger.warn("SSH host not found", {
          operation: "host_fetch_by_id",
          hostId: parseInt(hostId),
          userId,
        });
        return res.status(404).json({ error: "SSH host not found" });
      }

      const host = data[0];
      const result = {
        ...host,
        tags:
          typeof host.tags === "string"
            ? host.tags
              ? host.tags.split(",").filter(Boolean)
              : []
            : [],
        pin: !!host.pin,
        enableTerminal: !!host.enableTerminal,
        enableTunnel: !!host.enableTunnel,
        tunnelConnections: host.tunnelConnections
          ? JSON.parse(host.tunnelConnections)
          : [],
        jumpHosts: host.jumpHosts ? JSON.parse(host.jumpHosts) : [],
        quickActions: host.quickActions ? JSON.parse(host.quickActions) : [],
        enableFileManager: !!host.enableFileManager,
        statsConfig: host.statsConfig
          ? JSON.parse(host.statsConfig)
          : undefined,
        terminalConfig: host.terminalConfig
          ? JSON.parse(host.terminalConfig)
          : undefined,
        forceKeyboardInteractive: host.forceKeyboardInteractive === "true",
        socks5ProxyChain: host.socks5ProxyChain
          ? JSON.parse(host.socks5ProxyChain)
          : [],
      };

      res.json((await resolveHostCredentials(result)) || result);
    } catch (err) {
      sshLogger.error("Failed to fetch SSH host by ID from database", err, {
        operation: "host_fetch_by_id",
        hostId: parseInt(hostId),
        userId,
      });
      res.status(500).json({ error: "Failed to fetch SSH host" });
    }
  },
);

// Route: Export SSH host with decrypted credentials (requires data access)
// GET /ssh/db/host/:id/export
router.get(
  "/db/host/:id/export",
  authenticateJWT,
  requireDataAccess,
  async (req: Request, res: Response) => {
    const hostId = req.params.id;
    const userId = (req as AuthenticatedRequest).userId;

    if (!isNonEmptyString(userId) || !hostId) {
      return res.status(400).json({ error: "Invalid userId or hostId" });
    }

    try {
      const hosts = await SimpleDBOps.select(
        db
          .select()
          .from(sshData)
          .where(
            and(eq(sshData.id, Number(hostId)), eq(sshData.userId, userId)),
          ),
        "ssh_data",
        userId,
      );

      if (hosts.length === 0) {
        return res.status(404).json({ error: "SSH host not found" });
      }

      const host = hosts[0];

      const resolvedHost = (await resolveHostCredentials(host)) || host;

      const exportData = {
        name: resolvedHost.name,
        ip: resolvedHost.ip,
        port: resolvedHost.port,
        username: resolvedHost.username,
        authType: resolvedHost.authType,
        password: resolvedHost.password || null,
        key: resolvedHost.key || null,
        keyPassword: resolvedHost.key_password || null,
        keyType: resolvedHost.keyType || null,
        folder: resolvedHost.folder,
        tags:
          typeof resolvedHost.tags === "string"
            ? resolvedHost.tags.split(",").filter(Boolean)
            : resolvedHost.tags || [],
        pin: !!resolvedHost.pin,
        enableTerminal: !!resolvedHost.enableTerminal,
        enableTunnel: !!resolvedHost.enableTunnel,
        enableFileManager: !!resolvedHost.enableFileManager,
        defaultPath: resolvedHost.defaultPath,
        tunnelConnections: resolvedHost.tunnelConnections
          ? JSON.parse(resolvedHost.tunnelConnections as string)
          : [],
        socks5ProxyChain: resolvedHost.socks5ProxyChain
          ? JSON.parse(resolvedHost.socks5ProxyChain as string)
          : [],
      };

      sshLogger.success("Host exported with decrypted credentials", {
        operation: "host_export",
        hostId: parseInt(hostId),
        userId,
      });

      res.json(exportData);
    } catch (err) {
      sshLogger.error("Failed to export SSH host", err, {
        operation: "host_export",
        hostId: parseInt(hostId),
        userId,
      });
      res.status(500).json({ error: "Failed to export SSH host" });
    }
  },
);

// Route: Delete SSH host by id (requires JWT)
// DELETE /ssh/host/:id
router.delete(
  "/db/host/:id",
  authenticateJWT,
  requireDataAccess,
  async (req: Request, res: Response) => {
    const userId = (req as AuthenticatedRequest).userId;
    const hostId = req.params.id;

    if (!isNonEmptyString(userId) || !hostId) {
      sshLogger.warn("Invalid userId or hostId for SSH host delete", {
        operation: "host_delete",
        hostId: parseInt(hostId),
        userId,
      });
      return res.status(400).json({ error: "Invalid userId or id" });
    }
    try {
      const hostToDelete = await db
        .select()
        .from(sshData)
        .where(and(eq(sshData.id, Number(hostId)), eq(sshData.userId, userId)));

      if (hostToDelete.length === 0) {
        sshLogger.warn("SSH host not found for deletion", {
          operation: "host_delete",
          hostId: parseInt(hostId),
          userId,
        });
        return res.status(404).json({ error: "SSH host not found" });
      }

      const numericHostId = Number(hostId);

      await db
        .delete(fileManagerRecent)
        .where(
          and(
            eq(fileManagerRecent.hostId, numericHostId),
            eq(fileManagerRecent.userId, userId),
          ),
        );

      await db
        .delete(fileManagerPinned)
        .where(
          and(
            eq(fileManagerPinned.hostId, numericHostId),
            eq(fileManagerPinned.userId, userId),
          ),
        );

      await db
        .delete(fileManagerShortcuts)
        .where(
          and(
            eq(fileManagerShortcuts.hostId, numericHostId),
            eq(fileManagerShortcuts.userId, userId),
          ),
        );

      await db
        .delete(commandHistory)
        .where(
          and(
            eq(commandHistory.hostId, numericHostId),
            eq(commandHistory.userId, userId),
          ),
        );

      await db
        .delete(sshCredentialUsage)
        .where(
          and(
            eq(sshCredentialUsage.hostId, numericHostId),
            eq(sshCredentialUsage.userId, userId),
          ),
        );

      await db
        .delete(recentActivity)
        .where(
          and(
            eq(recentActivity.hostId, numericHostId),
            eq(recentActivity.userId, userId),
          ),
        );

      await db
        .delete(sshData)
        .where(and(eq(sshData.id, numericHostId), eq(sshData.userId, userId)));

      const host = hostToDelete[0];
      sshLogger.success(
        `SSH host deleted: ${host.name} (${host.ip}:${host.port}) by user ${userId}`,
        {
          operation: "host_delete_success",
          userId,
          hostId: parseInt(hostId),
          name: host.name,
          ip: host.ip,
          port: host.port,
        },
      );

      try {
        const axios = (await import("axios")).default;
        const statsPort = process.env.STATS_PORT || 30005;
        await axios.post(
          `http://localhost:${statsPort}/host-deleted`,
          { hostId: numericHostId },
          {
            headers: {
              Authorization: req.headers.authorization || "",
              Cookie: req.headers.cookie || "",
            },
            timeout: 5000,
          },
        );
      } catch (err) {
        sshLogger.warn("Failed to notify stats server of host deletion", {
          operation: "host_delete",
          hostId: numericHostId,
          error: err instanceof Error ? err.message : String(err),
        });
      }

      res.json({ message: "SSH host deleted" });
    } catch (err) {
      sshLogger.error("Failed to delete SSH host from database", err, {
        operation: "host_delete",
        hostId: parseInt(hostId),
        userId,
      });
      res.status(500).json({ error: "Failed to delete SSH host" });
    }
  },
);

// Route: Get recent files (requires JWT)
// GET /ssh/file_manager/recent
router.get(
  "/file_manager/recent",
  authenticateJWT,
  async (req: Request, res: Response) => {
    const userId = (req as AuthenticatedRequest).userId;
    const hostId = req.query.hostId
      ? parseInt(req.query.hostId as string)
      : null;

    if (!isNonEmptyString(userId)) {
      sshLogger.warn("Invalid userId for recent files fetch");
      return res.status(400).json({ error: "Invalid userId" });
    }

    if (!hostId) {
      sshLogger.warn("Host ID is required for recent files fetch");
      return res.status(400).json({ error: "Host ID is required" });
    }

    try {
      const recentFiles = await db
        .select()
        .from(fileManagerRecent)
        .where(
          and(
            eq(fileManagerRecent.userId, userId),
            eq(fileManagerRecent.hostId, hostId),
          ),
        )
        .orderBy(desc(fileManagerRecent.lastOpened))
        .limit(20);

      res.json(recentFiles);
    } catch (err) {
      sshLogger.error("Failed to fetch recent files", err);
      res.status(500).json({ error: "Failed to fetch recent files" });
    }
  },
);

// Route: Add recent file (requires JWT)
// POST /ssh/file_manager/recent
router.post(
  "/file_manager/recent",
  authenticateJWT,
  async (req: Request, res: Response) => {
    const userId = (req as AuthenticatedRequest).userId;
    const { hostId, path, name } = req.body;

    if (!isNonEmptyString(userId) || !hostId || !path) {
      sshLogger.warn("Invalid data for recent file addition");
      return res.status(400).json({ error: "Invalid data" });
    }

    try {
      const existing = await db
        .select()
        .from(fileManagerRecent)
        .where(
          and(
            eq(fileManagerRecent.userId, userId),
            eq(fileManagerRecent.hostId, hostId),
            eq(fileManagerRecent.path, path),
          ),
        );

      if (existing.length > 0) {
        await db
          .update(fileManagerRecent)
          .set({ lastOpened: new Date().toISOString() })
          .where(eq(fileManagerRecent.id, existing[0].id));
      } else {
        await db.insert(fileManagerRecent).values({
          userId,
          hostId,
          path,
          name: name || path.split("/").pop() || "Unknown",
          lastOpened: new Date().toISOString(),
        });
      }

      res.json({ message: "Recent file added" });
    } catch (err) {
      sshLogger.error("Failed to add recent file", err);
      res.status(500).json({ error: "Failed to add recent file" });
    }
  },
);

// Route: Remove recent file (requires JWT)
// DELETE /ssh/file_manager/recent
router.delete(
  "/file_manager/recent",
  authenticateJWT,
  async (req: Request, res: Response) => {
    const userId = (req as AuthenticatedRequest).userId;
    const { hostId, path } = req.body;

    if (!isNonEmptyString(userId) || !hostId || !path) {
      sshLogger.warn("Invalid data for recent file deletion");
      return res.status(400).json({ error: "Invalid data" });
    }

    try {
      await db
        .delete(fileManagerRecent)
        .where(
          and(
            eq(fileManagerRecent.userId, userId),
            eq(fileManagerRecent.hostId, hostId),
            eq(fileManagerRecent.path, path),
          ),
        );

      res.json({ message: "Recent file removed" });
    } catch (err) {
      sshLogger.error("Failed to remove recent file", err);
      res.status(500).json({ error: "Failed to remove recent file" });
    }
  },
);

// Route: Get pinned files (requires JWT)
// GET /ssh/file_manager/pinned
router.get(
  "/file_manager/pinned",
  authenticateJWT,
  async (req: Request, res: Response) => {
    const userId = (req as AuthenticatedRequest).userId;
    const hostId = req.query.hostId
      ? parseInt(req.query.hostId as string)
      : null;

    if (!isNonEmptyString(userId)) {
      sshLogger.warn("Invalid userId for pinned files fetch");
      return res.status(400).json({ error: "Invalid userId" });
    }

    if (!hostId) {
      sshLogger.warn("Host ID is required for pinned files fetch");
      return res.status(400).json({ error: "Host ID is required" });
    }

    try {
      const pinnedFiles = await db
        .select()
        .from(fileManagerPinned)
        .where(
          and(
            eq(fileManagerPinned.userId, userId),
            eq(fileManagerPinned.hostId, hostId),
          ),
        )
        .orderBy(desc(fileManagerPinned.pinnedAt));

      res.json(pinnedFiles);
    } catch (err) {
      sshLogger.error("Failed to fetch pinned files", err);
      res.status(500).json({ error: "Failed to fetch pinned files" });
    }
  },
);

// Route: Add pinned file (requires JWT)
// POST /ssh/file_manager/pinned
router.post(
  "/file_manager/pinned",
  authenticateJWT,
  async (req: Request, res: Response) => {
    const userId = (req as AuthenticatedRequest).userId;
    const { hostId, path, name } = req.body;

    if (!isNonEmptyString(userId) || !hostId || !path) {
      sshLogger.warn("Invalid data for pinned file addition");
      return res.status(400).json({ error: "Invalid data" });
    }

    try {
      const existing = await db
        .select()
        .from(fileManagerPinned)
        .where(
          and(
            eq(fileManagerPinned.userId, userId),
            eq(fileManagerPinned.hostId, hostId),
            eq(fileManagerPinned.path, path),
          ),
        );

      if (existing.length > 0) {
        return res.status(409).json({ error: "File already pinned" });
      }

      await db.insert(fileManagerPinned).values({
        userId,
        hostId,
        path,
        name: name || path.split("/").pop() || "Unknown",
        pinnedAt: new Date().toISOString(),
      });

      res.json({ message: "File pinned" });
    } catch (err) {
      sshLogger.error("Failed to pin file", err);
      res.status(500).json({ error: "Failed to pin file" });
    }
  },
);

// Route: Remove pinned file (requires JWT)
// DELETE /ssh/file_manager/pinned
router.delete(
  "/file_manager/pinned",
  authenticateJWT,
  async (req: Request, res: Response) => {
    const userId = (req as AuthenticatedRequest).userId;
    const { hostId, path } = req.body;

    if (!isNonEmptyString(userId) || !hostId || !path) {
      sshLogger.warn("Invalid data for pinned file deletion");
      return res.status(400).json({ error: "Invalid data" });
    }

    try {
      await db
        .delete(fileManagerPinned)
        .where(
          and(
            eq(fileManagerPinned.userId, userId),
            eq(fileManagerPinned.hostId, hostId),
            eq(fileManagerPinned.path, path),
          ),
        );

      res.json({ message: "Pinned file removed" });
    } catch (err) {
      sshLogger.error("Failed to remove pinned file", err);
      res.status(500).json({ error: "Failed to remove pinned file" });
    }
  },
);

// Route: Get shortcuts (requires JWT)
// GET /ssh/file_manager/shortcuts
router.get(
  "/file_manager/shortcuts",
  authenticateJWT,
  async (req: Request, res: Response) => {
    const userId = (req as AuthenticatedRequest).userId;
    const hostId = req.query.hostId
      ? parseInt(req.query.hostId as string)
      : null;

    if (!isNonEmptyString(userId)) {
      sshLogger.warn("Invalid userId for shortcuts fetch");
      return res.status(400).json({ error: "Invalid userId" });
    }

    if (!hostId) {
      sshLogger.warn("Host ID is required for shortcuts fetch");
      return res.status(400).json({ error: "Host ID is required" });
    }

    try {
      const shortcuts = await db
        .select()
        .from(fileManagerShortcuts)
        .where(
          and(
            eq(fileManagerShortcuts.userId, userId),
            eq(fileManagerShortcuts.hostId, hostId),
          ),
        )
        .orderBy(desc(fileManagerShortcuts.createdAt));

      res.json(shortcuts);
    } catch (err) {
      sshLogger.error("Failed to fetch shortcuts", err);
      res.status(500).json({ error: "Failed to fetch shortcuts" });
    }
  },
);

// Route: Add shortcut (requires JWT)
// POST /ssh/file_manager/shortcuts
router.post(
  "/file_manager/shortcuts",
  authenticateJWT,
  async (req: Request, res: Response) => {
    const userId = (req as AuthenticatedRequest).userId;
    const { hostId, path, name } = req.body;

    if (!isNonEmptyString(userId) || !hostId || !path) {
      sshLogger.warn("Invalid data for shortcut addition");
      return res.status(400).json({ error: "Invalid data" });
    }

    try {
      const existing = await db
        .select()
        .from(fileManagerShortcuts)
        .where(
          and(
            eq(fileManagerShortcuts.userId, userId),
            eq(fileManagerShortcuts.hostId, hostId),
            eq(fileManagerShortcuts.path, path),
          ),
        );

      if (existing.length > 0) {
        return res.status(409).json({ error: "Shortcut already exists" });
      }

      await db.insert(fileManagerShortcuts).values({
        userId,
        hostId,
        path,
        name: name || path.split("/").pop() || "Unknown",
        createdAt: new Date().toISOString(),
      });

      res.json({ message: "Shortcut added" });
    } catch (err) {
      sshLogger.error("Failed to add shortcut", err);
      res.status(500).json({ error: "Failed to add shortcut" });
    }
  },
);

// Route: Remove shortcut (requires JWT)
// DELETE /ssh/file_manager/shortcuts
router.delete(
  "/file_manager/shortcuts",
  authenticateJWT,
  async (req: Request, res: Response) => {
    const userId = (req as AuthenticatedRequest).userId;
    const { hostId, path } = req.body;

    if (!isNonEmptyString(userId) || !hostId || !path) {
      sshLogger.warn("Invalid data for shortcut deletion");
      return res.status(400).json({ error: "Invalid data" });
    }

    try {
      await db
        .delete(fileManagerShortcuts)
        .where(
          and(
            eq(fileManagerShortcuts.userId, userId),
            eq(fileManagerShortcuts.hostId, hostId),
            eq(fileManagerShortcuts.path, path),
          ),
        );

      res.json({ message: "Shortcut removed" });
    } catch (err) {
      sshLogger.error("Failed to remove shortcut", err);
      res.status(500).json({ error: "Failed to remove shortcut" });
    }
  },
);

// Route: Get command history for a host
// GET /ssh/command-history/:hostId
router.get(
  "/command-history/:hostId",
  authenticateJWT,
  async (req: Request, res: Response) => {
    const userId = (req as AuthenticatedRequest).userId;
    const hostId = parseInt(req.params.hostId, 10);

    if (!isNonEmptyString(userId) || !hostId) {
      sshLogger.warn("Invalid userId or hostId for command history fetch", {
        operation: "command_history_fetch",
        hostId,
        userId,
      });
      return res.status(400).json({ error: "Invalid userId or hostId" });
    }

    try {
      const history = await db
        .select({
          id: commandHistory.id,
          command: commandHistory.command,
        })
        .from(commandHistory)
        .where(
          and(
            eq(commandHistory.userId, userId),
            eq(commandHistory.hostId, hostId),
          ),
        )
        .orderBy(desc(commandHistory.executedAt))
        .limit(200);

      res.json(history.map((h) => h.command));
    } catch (err) {
      sshLogger.error("Failed to fetch command history from database", err, {
        operation: "command_history_fetch",
        hostId,
        userId,
      });
      res.status(500).json({ error: "Failed to fetch command history" });
    }
  },
);

// Route: Delete command from history
// DELETE /ssh/command-history
router.delete(
  "/command-history",
  authenticateJWT,
  async (req: Request, res: Response) => {
    const userId = (req as AuthenticatedRequest).userId;
    const { hostId, command } = req.body;

    if (!isNonEmptyString(userId) || !hostId || !command) {
      sshLogger.warn("Invalid data for command history deletion", {
        operation: "command_history_delete",
        hostId,
        userId,
      });
      return res.status(400).json({ error: "Invalid data" });
    }

    try {
      await db
        .delete(commandHistory)
        .where(
          and(
            eq(commandHistory.userId, userId),
            eq(commandHistory.hostId, hostId),
            eq(commandHistory.command, command),
          ),
        );

      res.json({ message: "Command deleted from history" });
    } catch (err) {
      sshLogger.error("Failed to delete command from history", err, {
        operation: "command_history_delete",
        hostId,
        userId,
        command,
      });
      res.status(500).json({ error: "Failed to delete command" });
    }
  },
);

async function resolveHostCredentials(
  host: Record<string, unknown>,
): Promise<Record<string, unknown>> {
  try {
    // Skip credential resolution for shared hosts
    // Shared users cannot access the owner's encrypted credentials
    if (host.isShared && host.credentialId) {
      sshLogger.info(
        `Skipping credential resolution for shared host ${host.id} with credentialId ${host.credentialId}`,
        {
          operation: "resolve_host_credentials_shared",
          hostId: host.id as number,
          isShared: host.isShared,
        },
      );
      // Return host without resolving credentials
      // The frontend should handle credential auth for shared hosts differently
      const result = { ...host };
      if (host.key_password !== undefined) {
        if (result.keyPassword === undefined) {
          result.keyPassword = host.key_password;
        }
        delete result.key_password;
      }
      return result;
    }

    if (host.credentialId && host.userId) {
      const credentialId = host.credentialId as number;
      const userId = host.userId as string;

      const credentials = await SimpleDBOps.select(
        db
          .select()
          .from(sshCredentials)
          .where(
            and(
              eq(sshCredentials.id, credentialId),
              eq(sshCredentials.userId, userId),
            ),
          ),
        "ssh_credentials",
        userId,
      );

      if (credentials.length > 0) {
        const credential = credentials[0];
        return {
          ...host,
          username: credential.username,
          authType: credential.auth_type || credential.authType,
          password: credential.password,
          key: credential.key,
          keyPassword: credential.key_password || credential.keyPassword,
          keyType: credential.key_type || credential.keyType,
        };
      }
    }

    const result = { ...host };
    if (host.key_password !== undefined) {
      if (result.keyPassword === undefined) {
        result.keyPassword = host.key_password;
      }
      delete result.key_password;
    }
    return result;
  } catch (error) {
    sshLogger.warn(
      `Failed to resolve credentials for host ${host.id}: ${error instanceof Error ? error.message : "Unknown error"}`,
    );
    return host;
  }
}

// Route: Rename folder (requires JWT)
// PUT /ssh/db/folders/rename
router.put(
  "/folders/rename",
  authenticateJWT,
  async (req: Request, res: Response) => {
    const userId = (req as AuthenticatedRequest).userId;
    const { oldName, newName } = req.body;

    if (!isNonEmptyString(userId) || !oldName || !newName) {
      sshLogger.warn("Invalid data for folder rename");
      return res
        .status(400)
        .json({ error: "Old name and new name are required" });
    }

    if (oldName === newName) {
      return res.json({ message: "Folder name unchanged" });
    }

    try {
      const updatedHosts = await SimpleDBOps.update(
        sshData,
        "ssh_data",
        and(eq(sshData.userId, userId), eq(sshData.folder, oldName)),
        {
          folder: newName,
          updatedAt: new Date().toISOString(),
        },
        userId,
      );

      const updatedCredentials = await db
        .update(sshCredentials)
        .set({
          folder: newName,
          updatedAt: new Date().toISOString(),
        })
        .where(
          and(
            eq(sshCredentials.userId, userId),
            eq(sshCredentials.folder, oldName),
          ),
        )
        .returning();

      DatabaseSaveTrigger.triggerSave("folder_rename");

      await db
        .update(sshFolders)
        .set({
          name: newName,
          updatedAt: new Date().toISOString(),
        })
        .where(
          and(eq(sshFolders.userId, userId), eq(sshFolders.name, oldName)),
        );

      res.json({
        message: "Folder renamed successfully",
        updatedHosts: updatedHosts.length,
        updatedCredentials: updatedCredentials.length,
      });
    } catch (err) {
      sshLogger.error("Failed to rename folder", err, {
        operation: "folder_rename",
        userId,
        oldName,
        newName,
      });
      res.status(500).json({ error: "Failed to rename folder" });
    }
  },
);

// Route: Get all folders with metadata (requires JWT)
// GET /ssh/db/folders
router.get("/folders", authenticateJWT, async (req: Request, res: Response) => {
  const userId = (req as AuthenticatedRequest).userId;

  if (!isNonEmptyString(userId)) {
    return res.status(400).json({ error: "Invalid user ID" });
  }

  try {
    const folders = await db
      .select()
      .from(sshFolders)
      .where(eq(sshFolders.userId, userId));

    res.json(folders);
  } catch (err) {
    sshLogger.error("Failed to fetch folders", err, {
      operation: "fetch_folders",
      userId,
    });
    res.status(500).json({ error: "Failed to fetch folders" });
  }
});

// Route: Update folder metadata (requires JWT)
// PUT /ssh/db/folders/metadata
router.put(
  "/folders/metadata",
  authenticateJWT,
  async (req: Request, res: Response) => {
    const userId = (req as AuthenticatedRequest).userId;
    const { name, color, icon } = req.body;

    if (!isNonEmptyString(userId) || !name) {
      return res.status(400).json({ error: "Folder name is required" });
    }

    try {
      const existing = await db
        .select()
        .from(sshFolders)
        .where(and(eq(sshFolders.userId, userId), eq(sshFolders.name, name)))
        .limit(1);

      if (existing.length > 0) {
        await db
          .update(sshFolders)
          .set({
            color,
            icon,
            updatedAt: new Date().toISOString(),
          })
          .where(and(eq(sshFolders.userId, userId), eq(sshFolders.name, name)));
      } else {
        await db.insert(sshFolders).values({
          userId,
          name,
          color,
          icon,
          createdAt: new Date().toISOString(),
          updatedAt: new Date().toISOString(),
        });
      }

      DatabaseSaveTrigger.triggerSave("folder_metadata_update");

      res.json({ message: "Folder metadata updated successfully" });
    } catch (err) {
      sshLogger.error("Failed to update folder metadata", err, {
        operation: "update_folder_metadata",
        userId,
        name,
      });
      res.status(500).json({ error: "Failed to update folder metadata" });
    }
  },
);

// Route: Delete all hosts in folder (requires JWT)
// DELETE /ssh/db/folders/:name/hosts
router.delete(
  "/folders/:name/hosts",
  authenticateJWT,
  async (req: Request, res: Response) => {
    const userId = (req as AuthenticatedRequest).userId;
    const folderName = req.params.name;

    if (!isNonEmptyString(userId) || !folderName) {
      return res.status(400).json({ error: "Invalid folder name" });
    }

    try {
      const hostsToDelete = await db
        .select()
        .from(sshData)
        .where(and(eq(sshData.userId, userId), eq(sshData.folder, folderName)));

      if (hostsToDelete.length === 0) {
        return res.json({
          message: "No hosts found in folder",
          deletedCount: 0,
        });
      }

      await db
        .delete(sshData)
        .where(and(eq(sshData.userId, userId), eq(sshData.folder, folderName)));

      await db
        .delete(sshFolders)
        .where(
          and(eq(sshFolders.userId, userId), eq(sshFolders.name, folderName)),
        );

      DatabaseSaveTrigger.triggerSave("folder_hosts_delete");

      try {
        const axios = (await import("axios")).default;
        const statsPort = process.env.STATS_PORT || 30005;
        for (const host of hostsToDelete) {
          try {
            await axios.post(
              `http://localhost:${statsPort}/host-deleted`,
              { hostId: host.id },
              {
                headers: {
                  Authorization: req.headers.authorization || "",
                  Cookie: req.headers.cookie || "",
                },
                timeout: 5000,
              },
            );
          } catch (err) {
            sshLogger.warn("Failed to notify stats server of host deletion", {
              operation: "folder_hosts_delete",
              hostId: host.id,
              error: err instanceof Error ? err.message : String(err),
            });
          }
        }
      } catch (err) {
        sshLogger.warn("Failed to notify stats server of folder deletion", {
          operation: "folder_hosts_delete",
          folderName,
          error: err instanceof Error ? err.message : String(err),
        });
      }

      res.json({
        message: "All hosts in folder deleted successfully",
        deletedCount: hostsToDelete.length,
      });
    } catch (err) {
      sshLogger.error("Failed to delete hosts in folder", err, {
        operation: "delete_folder_hosts",
        userId,
        folderName,
      });
      res.status(500).json({ error: "Failed to delete hosts in folder" });
    }
  },
);

// Route: Bulk import SSH hosts (requires JWT)
// POST /ssh/bulk-import
router.post(
  "/bulk-import",
  authenticateJWT,
  async (req: Request, res: Response) => {
    const userId = (req as AuthenticatedRequest).userId;
    const { hosts } = req.body;

    if (!Array.isArray(hosts) || hosts.length === 0) {
      return res
        .status(400)
        .json({ error: "Hosts array is required and must not be empty" });
    }

    if (hosts.length > 100) {
      return res
        .status(400)
        .json({ error: "Maximum 100 hosts allowed per import" });
    }

    const results = {
      success: 0,
      failed: 0,
      errors: [] as string[],
    };

    for (let i = 0; i < hosts.length; i++) {
      const hostData = hosts[i];

      try {
        if (
          !isNonEmptyString(hostData.ip) ||
          !isValidPort(hostData.port) ||
          !isNonEmptyString(hostData.username)
        ) {
          results.failed++;
          results.errors.push(
            `Host ${i + 1}: Missing required fields (ip, port, username)`,
          );
          continue;
        }

        if (!["password", "key", "credential"].includes(hostData.authType)) {
          results.failed++;
          results.errors.push(
            `Host ${i + 1}: Invalid authType. Must be 'password', 'key', or 'credential'`,
          );
          continue;
        }

        if (
          hostData.authType === "password" &&
          !isNonEmptyString(hostData.password)
        ) {
          results.failed++;
          results.errors.push(
            `Host ${i + 1}: Password required for password authentication`,
          );
          continue;
        }

        if (hostData.authType === "key" && !isNonEmptyString(hostData.key)) {
          results.failed++;
          results.errors.push(
            `Host ${i + 1}: Key required for key authentication`,
          );
          continue;
        }

        if (hostData.authType === "credential" && !hostData.credentialId) {
          results.failed++;
          results.errors.push(
            `Host ${i + 1}: credentialId required for credential authentication`,
          );
          continue;
        }

        const sshDataObj: Record<string, unknown> = {
          userId: userId,
          name: hostData.name || `${hostData.username}@${hostData.ip}`,
          folder: hostData.folder || "Default",
          tags: Array.isArray(hostData.tags) ? hostData.tags.join(",") : "",
          ip: hostData.ip,
          port: hostData.port,
          username: hostData.username,
          password: hostData.authType === "password" ? hostData.password : null,
          authType: hostData.authType,
          credentialId:
            hostData.authType === "credential" ? hostData.credentialId : null,
          key: hostData.authType === "key" ? hostData.key : null,
          keyPassword:
            hostData.authType === "key"
              ? hostData.keyPassword || hostData.key_password || null
              : null,
          keyType:
            hostData.authType === "key" ? hostData.keyType || "auto" : null,
          pin: hostData.pin || false,
          enableTerminal: hostData.enableTerminal !== false,
          enableTunnel: hostData.enableTunnel !== false,
          enableFileManager: hostData.enableFileManager !== false,
          defaultPath: hostData.defaultPath || "/",
          tunnelConnections: hostData.tunnelConnections
            ? JSON.stringify(hostData.tunnelConnections)
            : "[]",
          statsConfig: hostData.statsConfig
            ? JSON.stringify(hostData.statsConfig)
            : null,
          createdAt: new Date().toISOString(),
          updatedAt: new Date().toISOString(),
        };

        await SimpleDBOps.insert(sshData, "ssh_data", sshDataObj, userId);
        results.success++;
      } catch (error) {
        results.failed++;
        results.errors.push(
          `Host ${i + 1}: ${error instanceof Error ? error.message : "Unknown error"}`,
        );
      }
    }

    res.json({
      message: `Import completed: ${results.success} successful, ${results.failed} failed`,
      success: results.success,
      failed: results.failed,
      errors: results.errors,
    });
  },
);

// Route: Enable autostart for SSH configuration (requires JWT)
// POST /ssh/autostart/enable
router.post(
  "/autostart/enable",
  authenticateJWT,
  requireDataAccess,
  async (req: Request, res: Response) => {
    const userId = (req as AuthenticatedRequest).userId;
    const { sshConfigId } = req.body;

    if (!sshConfigId || typeof sshConfigId !== "number") {
      sshLogger.warn(
        "Missing or invalid sshConfigId in autostart enable request",
        {
          operation: "autostart_enable",
          userId,
          sshConfigId,
        },
      );
      return res.status(400).json({ error: "Valid sshConfigId is required" });
    }

    try {
      const userDataKey = DataCrypto.getUserDataKey(userId);
      if (!userDataKey) {
        sshLogger.warn(
          "User attempted to enable autostart without unlocked data",
          {
            operation: "autostart_enable_failed",
            userId,
            sshConfigId,
            reason: "data_locked",
          },
        );
        return res.status(400).json({
          error: "Failed to enable autostart. Ensure user data is unlocked.",
        });
      }

      const sshConfig = await db
        .select()
        .from(sshData)
        .where(and(eq(sshData.id, sshConfigId), eq(sshData.userId, userId)));

      if (sshConfig.length === 0) {
        sshLogger.warn("SSH config not found for autostart enable", {
          operation: "autostart_enable_failed",
          userId,
          sshConfigId,
          reason: "config_not_found",
        });
        return res.status(404).json({
          error: "SSH configuration not found",
        });
      }

      const config = sshConfig[0];

      const decryptedConfig = DataCrypto.decryptRecord(
        "ssh_data",
        config,
        userId,
        userDataKey,
      );

      let updatedTunnelConnections = config.tunnelConnections;
      if (config.tunnelConnections) {
        try {
          const tunnelConnections = JSON.parse(config.tunnelConnections);

          const resolvedConnections = await Promise.all(
            tunnelConnections.map(async (tunnel: Record<string, unknown>) => {
              if (
                tunnel.autoStart &&
                tunnel.endpointHost &&
                !tunnel.endpointPassword &&
                !tunnel.endpointKey
              ) {
                const endpointHosts = await db
                  .select()
                  .from(sshData)
                  .where(eq(sshData.userId, userId));

                const endpointHost = endpointHosts.find(
                  (h) =>
                    h.name === tunnel.endpointHost ||
                    `${h.username}@${h.ip}` === tunnel.endpointHost,
                );

                if (endpointHost) {
                  const decryptedEndpoint = DataCrypto.decryptRecord(
                    "ssh_data",
                    endpointHost,
                    userId,
                    userDataKey,
                  );

                  return {
                    ...tunnel,
                    endpointPassword: decryptedEndpoint.password || null,
                    endpointKey: decryptedEndpoint.key || null,
                    endpointKeyPassword: decryptedEndpoint.key_password || null,
                    endpointAuthType: endpointHost.authType,
                  };
                }
              }
              return tunnel;
            }),
          );

          updatedTunnelConnections = JSON.stringify(resolvedConnections);
        } catch (error) {
          sshLogger.warn("Failed to update tunnel connections", {
            operation: "tunnel_connections_update_failed",
            error: error instanceof Error ? error.message : "Unknown error",
          });
        }
      }

      await db
        .update(sshData)
        .set({
          autostartPassword: decryptedConfig.password || null,
          autostartKey: decryptedConfig.key || null,
          autostartKeyPassword: decryptedConfig.key_password || null,
          tunnelConnections: updatedTunnelConnections,
        })
        .where(eq(sshData.id, sshConfigId));

      try {
        await DatabaseSaveTrigger.triggerSave();
      } catch (saveError) {
        sshLogger.warn("Database save failed after autostart", {
          operation: "autostart_db_save_failed",
          error:
            saveError instanceof Error ? saveError.message : "Unknown error",
        });
      }

      res.json({
        message: "AutoStart enabled successfully",
        sshConfigId,
      });
    } catch (error) {
      sshLogger.error("Error enabling autostart", error, {
        operation: "autostart_enable_error",
        userId,
        sshConfigId,
      });
      res.status(500).json({ error: "Internal server error" });
    }
  },
);

// Route: Disable autostart for SSH configuration (requires JWT)
// DELETE /ssh/autostart/disable
router.delete(
  "/autostart/disable",
  authenticateJWT,
  async (req: Request, res: Response) => {
    const userId = (req as AuthenticatedRequest).userId;
    const { sshConfigId } = req.body;

    if (!sshConfigId || typeof sshConfigId !== "number") {
      sshLogger.warn(
        "Missing or invalid sshConfigId in autostart disable request",
        {
          operation: "autostart_disable",
          userId,
          sshConfigId,
        },
      );
      return res.status(400).json({ error: "Valid sshConfigId is required" });
    }

    try {
      await db
        .update(sshData)
        .set({
          autostartPassword: null,
          autostartKey: null,
          autostartKeyPassword: null,
        })
        .where(and(eq(sshData.id, sshConfigId), eq(sshData.userId, userId)));

      res.json({
        message: "AutoStart disabled successfully",
        sshConfigId,
      });
    } catch (error) {
      sshLogger.error("Error disabling autostart", error, {
        operation: "autostart_disable_error",
        userId,
        sshConfigId,
      });
      res.status(500).json({ error: "Internal server error" });
    }
  },
);

// Route: Get autostart status for user's SSH configurations (requires JWT)
// GET /ssh/autostart/status
router.get(
  "/autostart/status",
  authenticateJWT,
  async (req: Request, res: Response) => {
    const userId = (req as AuthenticatedRequest).userId;

    try {
      const autostartConfigs = await db
        .select()
        .from(sshData)
        .where(
          and(
            eq(sshData.userId, userId),
            or(
              isNotNull(sshData.autostartPassword),
              isNotNull(sshData.autostartKey),
            ),
          ),
        );

      const statusList = autostartConfigs.map((config) => ({
        sshConfigId: config.id,
        host: config.ip,
        port: config.port,
        username: config.username,
        authType: config.authType,
      }));

      res.json({
        autostart_configs: statusList,
        total_count: statusList.length,
      });
    } catch (error) {
      sshLogger.error("Error getting autostart status", error, {
        operation: "autostart_status_error",
        userId,
      });
      res.status(500).json({ error: "Internal server error" });
    }
  },
);

export default router;<|MERGE_RESOLUTION|>--- conflicted
+++ resolved
@@ -823,17 +823,14 @@
               ? JSON.parse(row.terminalConfig as string)
               : undefined,
             forceKeyboardInteractive: row.forceKeyboardInteractive === "true",
-<<<<<<< HEAD
             socks5ProxyChain: row.socks5ProxyChain
               ? JSON.parse(row.socks5ProxyChain as string)
               : [],
-=======
 
             // Add shared access metadata
             isShared: !!row.isShared,
             permissionLevel: row.permissionLevel || undefined,
             sharedExpiresAt: row.expiresAt || undefined,
->>>>>>> 94651107
           };
 
           return (await resolveHostCredentials(baseHost)) || baseHost;
