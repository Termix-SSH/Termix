import React, { useEffect, useRef, useState, useMemo } from "react";
import { Terminal } from "@/ui/desktop/apps/terminal/Terminal.tsx";
import { ServerStats as ServerView } from "@/ui/desktop/apps/server-stats/ServerStats.tsx";
import { FileManager } from "@/ui/desktop/apps/file-manager/FileManager.tsx";
<<<<<<< HEAD
import { GuacamoleDisplay, type GuacamoleConnectionConfig } from "@/ui/desktop/apps/guacamole/GuacamoleDisplay.tsx";
=======
import { TunnelManager } from "@/ui/desktop/apps/tunnel/TunnelManager.tsx";
import { DockerManager } from "@/ui/desktop/apps/docker/DockerManager.tsx";
>>>>>>> 48933e9b
import { useTabs } from "@/ui/desktop/navigation/tabs/TabContext.tsx";
import {
  ResizablePanelGroup,
  ResizablePanel,
  ResizableHandle,
} from "@/components/ui/resizable.tsx";
import * as ResizablePrimitive from "react-resizable-panels";
import { useSidebar } from "@/components/ui/sidebar.tsx";
import { RefreshCcw } from "lucide-react";
import { Button } from "@/components/ui/button.tsx";
import {
  TERMINAL_THEMES,
  DEFAULT_TERMINAL_CONFIG,
} from "@/constants/terminal-themes";

interface TabData {
  id: number;
  type: string;
  title: string;
  terminalRef?: {
    current?: {
      fit?: () => void;
      notifyResize?: () => void;
      refresh?: () => void;
    };
  };
  hostConfig?: any;
  connectionConfig?: GuacamoleConnectionConfig;
  [key: string]: unknown;
}

interface TerminalViewProps {
  isTopbarOpen?: boolean;
  rightSidebarOpen?: boolean;
  rightSidebarWidth?: number;
}

export function AppView({
  isTopbarOpen = true,
  rightSidebarOpen = false,
  rightSidebarWidth = 400,
}: TerminalViewProps): React.ReactElement {
  const { tabs, currentTab, allSplitScreenTab, removeTab } = useTabs() as {
    tabs: TabData[];
    currentTab: number;
    allSplitScreenTab: number[];
    removeTab: (id: number) => void;
  };
  const { state: sidebarState } = useSidebar();

  const terminalTabs = useMemo(
    () =>
      tabs.filter(
        (tab: TabData) =>
          tab.type === "terminal" ||
          tab.type === "server" ||
          tab.type === "file_manager" ||
<<<<<<< HEAD
          tab.type === "rdp" ||
          tab.type === "vnc",
=======
          tab.type === "tunnel" ||
          tab.type === "docker",
>>>>>>> 48933e9b
      ),
    [tabs],
  );

  const containerRef = useRef<HTMLDivElement | null>(null);
  const panelRefs = useRef<Record<string, HTMLDivElement | null>>({});
  const [panelRects, setPanelRects] = useState<Record<string, DOMRect | null>>(
    {},
  );
  const [ready, setReady] = useState<boolean>(true);
  const [resetKey, setResetKey] = useState<number>(0);
  const previousStylesRef = useRef<Record<number, React.CSSProperties>>({});

  const updatePanelRects = React.useCallback(() => {
    const next: Record<string, DOMRect | null> = {};
    Object.entries(panelRefs.current).forEach(([id, el]) => {
      if (el) next[id] = el.getBoundingClientRect();
    });
    setPanelRects(next);
  }, []);

  const fitActiveAndNotify = React.useCallback(() => {
    const visibleIds: number[] = [];
    if (allSplitScreenTab.length === 0) {
      if (currentTab) visibleIds.push(currentTab);
    } else {
      const splitIds = allSplitScreenTab as number[];
      visibleIds.push(currentTab, ...splitIds.filter((i) => i !== currentTab));
    }
    terminalTabs.forEach((t: TabData) => {
      if (visibleIds.includes(t.id)) {
        const ref = t.terminalRef?.current;
        if (ref?.fit) ref.fit();
        if (ref?.notifyResize) ref.notifyResize();
        if (ref?.refresh) ref.refresh();
      }
    });
  }, [allSplitScreenTab, currentTab, terminalTabs]);

  const layoutScheduleRef = useRef<number | null>(null);
  const scheduleMeasureAndFit = React.useCallback(() => {
    if (layoutScheduleRef.current)
      cancelAnimationFrame(layoutScheduleRef.current);
    layoutScheduleRef.current = requestAnimationFrame(() => {
      updatePanelRects();
      layoutScheduleRef.current = requestAnimationFrame(() => {
        fitActiveAndNotify();
      });
    });
  }, [updatePanelRects, fitActiveAndNotify]);

  const hideThenFit = React.useCallback(() => {
    requestAnimationFrame(() => {
      updatePanelRects();
      requestAnimationFrame(() => {
        fitActiveAndNotify();
      });
    });
  }, [updatePanelRects, fitActiveAndNotify]);

  const prevStateRef = useRef({
    terminalTabsLength: terminalTabs.length,
    currentTab,
    splitScreenTabsStr: allSplitScreenTab.join(","),
    terminalTabIds: terminalTabs.map((t) => t.id).join(","),
  });

  useEffect(() => {
    const prev = prevStateRef.current;
    const currentTabIds = terminalTabs.map((t) => t.id).join(",");

    const lengthChanged = prev.terminalTabsLength !== terminalTabs.length;
    const currentTabChanged = prev.currentTab !== currentTab;
    const splitChanged =
      prev.splitScreenTabsStr !== allSplitScreenTab.join(",");
    const tabIdsChanged = prev.terminalTabIds !== currentTabIds;

    const isJustReorder =
      !lengthChanged && tabIdsChanged && !currentTabChanged && !splitChanged;

    if (
      (lengthChanged || currentTabChanged || splitChanged) &&
      !isJustReorder
    ) {
      hideThenFit();
    }

    prevStateRef.current = {
      terminalTabsLength: terminalTabs.length,
      currentTab,
      splitScreenTabsStr: allSplitScreenTab.join(","),
      terminalTabIds: currentTabIds,
    };
  }, [
    currentTab,
    terminalTabs.length,
    allSplitScreenTab.join(","),
    terminalTabs,
    hideThenFit,
  ]);

  useEffect(() => {
    scheduleMeasureAndFit();
  }, [
    scheduleMeasureAndFit,
    allSplitScreenTab.length,
    isTopbarOpen,
    sidebarState,
    resetKey,
    rightSidebarOpen,
    rightSidebarWidth,
  ]);

  useEffect(() => {
    const roContainer = containerRef.current
      ? new ResizeObserver(() => {
          updatePanelRects();
          fitActiveAndNotify();
        })
      : null;
    if (containerRef.current && roContainer)
      roContainer.observe(containerRef.current);
    return () => roContainer?.disconnect();
  }, [updatePanelRects, fitActiveAndNotify]);

  useEffect(() => {
    const onWinResize = () => {
      updatePanelRects();
      fitActiveAndNotify();
    };
    window.addEventListener("resize", onWinResize);
    return () => window.removeEventListener("resize", onWinResize);
  }, [updatePanelRects, fitActiveAndNotify]);

  const HEADER_H = 28;

  const terminalIdMapRef = useRef<Set<number>>(new Set());

  useEffect(() => {
    terminalTabs.forEach((t) => terminalIdMapRef.current.add(t.id));
  }, [terminalTabs]);

  const renderTerminalsLayer = () => {
    const styles: Record<number, React.CSSProperties> = {};
    const layoutTabs = allSplitScreenTab
      .map((tabId) => terminalTabs.find((tab: TabData) => tab.id === tabId))
      .filter((t): t is TabData => t !== null && t !== undefined);

    const mainTab = terminalTabs.find((tab: TabData) => tab.id === currentTab);

    if (allSplitScreenTab.length === 0 && mainTab) {
      const isFileManagerTab =
        mainTab.type === "file_manager" ||
        mainTab.type === "tunnel" ||
        mainTab.type === "docker";
      const newStyle = {
        position: "absolute" as const,
        top: isFileManagerTab ? 0 : 4,
        left: isFileManagerTab ? 0 : 4,
        right: isFileManagerTab ? 0 : 4,
        bottom: isFileManagerTab ? 0 : 4,
        zIndex: 20,
        display: "block" as const,
        pointerEvents: "auto" as const,
        opacity: 1,
        transition: "opacity 150ms ease-in-out",
      };
      styles[mainTab.id] = newStyle;
      previousStylesRef.current[mainTab.id] = newStyle;
    } else {
      layoutTabs.forEach((t: TabData) => {
        const rect = panelRects[String(t.id)];
        const parentRect = containerRef.current?.getBoundingClientRect();
        if (rect && parentRect) {
          const newStyle = {
            position: "absolute" as const,
            top: rect.top - parentRect.top + HEADER_H + 4,
            left: rect.left - parentRect.left + 4,
            width: rect.width - 8,
            height: rect.height - HEADER_H - 8,
            zIndex: 20,
            display: "block" as const,
            pointerEvents: "auto" as const,
            opacity: 1,
            transition: "opacity 150ms ease-in-out",
          };
          styles[t.id] = newStyle;
          previousStylesRef.current[t.id] = newStyle;
        }
      });
    }

    const sortedTerminalTabs = [...terminalTabs].sort((a, b) => a.id - b.id);

    return (
      <div className="absolute inset-0 z-[1]">
        {sortedTerminalTabs.map((t: TabData) => {
          const hasStyle = !!styles[t.id];
          const isVisible =
            hasStyle || (allSplitScreenTab.length === 0 && t.id === currentTab);

          const effectiveVisible = isVisible;

          const previousStyle = previousStylesRef.current[t.id];

          const isFileManagerTab =
            t.type === "file_manager" ||
            t.type === "tunnel" ||
            t.type === "docker";
          const standardStyle = {
            position: "absolute" as const,
            top: isFileManagerTab ? 0 : 4,
            left: isFileManagerTab ? 0 : 4,
            right: isFileManagerTab ? 0 : 4,
            bottom: isFileManagerTab ? 0 : 4,
          };

          const finalStyle: React.CSSProperties = hasStyle
            ? { ...styles[t.id], overflow: "hidden" }
            : effectiveVisible
              ? {
                  ...(previousStyle || standardStyle),
                  opacity: 1,
                  pointerEvents: "auto",
                  zIndex: 20,
                  display: "block",
                  transition: "opacity 150ms ease-in-out",
                  overflow: "hidden",
                }
              : ({
                  ...(previousStyle || standardStyle),
                  opacity: 0,
                  pointerEvents: "none",
                  zIndex: 0,
                  transition: "opacity 150ms ease-in-out",
                  overflow: "hidden",
                } as React.CSSProperties);

          const isTerminal = t.type === "terminal";
          const terminalConfig = {
            ...DEFAULT_TERMINAL_CONFIG,
            ...(t.hostConfig as any)?.terminalConfig,
          };
          const themeColors =
            TERMINAL_THEMES[terminalConfig.theme]?.colors ||
            TERMINAL_THEMES.termix.colors;
          const backgroundColor = themeColors.background;

          return (
            <div key={t.id} style={finalStyle}>
              <div
                className="absolute inset-0 rounded-md overflow-hidden"
                style={{
                  backgroundColor: isTerminal ? backgroundColor : "#18181b",
                }}
              >
                {t.type === "terminal" ? (
                  <Terminal
                    ref={t.terminalRef}
                    hostConfig={t.hostConfig}
                    isVisible={effectiveVisible}
                    title={t.title}
                    showTitle={false}
                    splitScreen={allSplitScreenTab.length > 0}
                    onClose={() => removeTab(t.id)}
                  />
                ) : t.type === "server" ? (
                  <ServerView
                    hostConfig={t.hostConfig}
                    title={t.title}
                    isVisible={effectiveVisible}
                    isTopbarOpen={isTopbarOpen}
                    embedded
                  />
<<<<<<< HEAD
                ) : t.type === "rdp" || t.type === "vnc" ? (
                  t.connectionConfig ? (
                    <GuacamoleDisplay
                      connectionConfig={t.connectionConfig}
                      isVisible={effectiveVisible}
                      onDisconnect={() => removeTab(t.id)}
                      onError={(err) => console.error("Guacamole error:", err)}
                    />
                  ) : (
                    <div className="flex items-center justify-center h-full text-red-500">
                      Missing connection configuration
                    </div>
                  )
=======
                ) : t.type === "tunnel" ? (
                  <TunnelManager
                    hostConfig={t.hostConfig}
                    title={t.title}
                    isVisible={effectiveVisible}
                    isTopbarOpen={isTopbarOpen}
                    embedded
                  />
                ) : t.type === "docker" ? (
                  <DockerManager
                    hostConfig={t.hostConfig}
                    title={t.title}
                    isVisible={effectiveVisible}
                    isTopbarOpen={isTopbarOpen}
                    embedded
                  />
>>>>>>> 48933e9b
                ) : (
                  <FileManager
                    embedded
                    initialHost={t.hostConfig}
                    onClose={() => removeTab(t.id)}
                  />
                )}
              </div>
            </div>
          );
        })}
      </div>
    );
  };

  const ResetButton = ({ onClick }: { onClick: () => void }) => (
    <Button
      type="button"
      variant="ghost"
      onClick={onClick}
      aria-label="Reset split sizes"
      className="absolute top-0 right-0 h-[28px] w-[28px] !rounded-none border-l-1 border-b-1 border-dark-border-panel bg-dark-bg-panel hover:bg-dark-bg-panel-hover text-white flex items-center justify-center p-0"
    >
      <RefreshCcw className="h-4 w-4" />
    </Button>
  );

  const handleReset = () => {
    setResetKey((k) => k + 1);
    requestAnimationFrame(() => scheduleMeasureAndFit());
  };

  const renderSplitOverlays = () => {
    const layoutTabs = allSplitScreenTab
      .map((tabId) => terminalTabs.find((tab: TabData) => tab.id === tabId))
      .filter((t): t is TabData => t !== null && t !== undefined);
    if (allSplitScreenTab.length === 0) return null;

    const handleStyle = {
      pointerEvents: "auto",
      zIndex: 12,
      background: "var(--color-dark-border)",
    } as React.CSSProperties;
    const commonGroupProps: {
      onLayout: () => void;
      onResize: () => void;
    } = {
      onLayout: scheduleMeasureAndFit,
      onResize: scheduleMeasureAndFit,
    };

    if (layoutTabs.length === 2) {
      const [a, b] = layoutTabs;
      return (
        <div className="absolute inset-0 z-[10] pointer-events-none">
          <ResizablePrimitive.PanelGroup
            key={resetKey}
            direction="horizontal"
            className="h-full w-full"
            {...commonGroupProps}
          >
            <ResizablePanel
              defaultSize={50}
              minSize={20}
              className="!overflow-hidden h-full w-full"
              id={`panel-${a.id}`}
              order={1}
            >
              <div
                ref={(el) => {
                  panelRefs.current[String(a.id)] = el;
                }}
                className="h-full w-full flex flex-col bg-transparent relative"
              >
                <div className="bg-dark-bg-panel text-white text-[13px] h-[28px] leading-[28px] px-[10px] border-b border-dark-border-panel tracking-[1px] m-0 pointer-events-auto z-[11] relative">
                  {a.title}
                </div>
              </div>
            </ResizablePanel>
            <ResizableHandle style={handleStyle} />
            <ResizablePanel
              defaultSize={50}
              minSize={20}
              className="!overflow-hidden h-full w-full"
              id={`panel-${b.id}`}
              order={2}
            >
              <div
                ref={(el) => {
                  panelRefs.current[String(b.id)] = el;
                }}
                className="h-full w-full flex flex-col bg-transparent relative"
              >
                <div className="bg-dark-bg-panel text-white text-[13px] h-[28px] leading-[28px] px-[10px] border-b border-dark-border-panel tracking-[1px] m-0 pointer-events-auto z-[11] relative">
                  {b.title}
                  <ResetButton onClick={handleReset} />
                </div>
              </div>
            </ResizablePanel>
          </ResizablePrimitive.PanelGroup>
        </div>
      );
    }
    if (layoutTabs.length === 3) {
      const [a, b, c] = layoutTabs;
      return (
        <div className="absolute inset-0 z-[10] pointer-events-none">
          <ResizablePrimitive.PanelGroup
            key={resetKey}
            direction="vertical"
            className="h-full w-full"
            id="main-vertical"
            {...commonGroupProps}
          >
            <ResizablePanel
              defaultSize={50}
              minSize={20}
              className="!overflow-hidden h-full w-full"
              id="top-panel"
              order={1}
            >
              <ResizablePanelGroup
                key={`top-${resetKey}`}
                direction="horizontal"
                className="h-full w-full"
                id="top-horizontal"
                {...commonGroupProps}
              >
                <ResizablePanel
                  defaultSize={50}
                  minSize={20}
                  className="!overflow-hidden h-full w-full"
                  id={`panel-${a.id}`}
                  order={1}
                >
                  <div
                    ref={(el) => {
                      panelRefs.current[String(a.id)] = el;
                    }}
                    className="h-full w-full flex flex-col relative"
                  >
                    <div className="bg-dark-bg-panel text-white text-[13px] h-[28px] leading-[28px] px-[10px] border-b border-dark-border-panel tracking-[1px] m-0 pointer-events-auto z-[11] relative">
                      {a.title}
                    </div>
                  </div>
                </ResizablePanel>
                <ResizableHandle style={handleStyle} />
                <ResizablePanel
                  defaultSize={50}
                  minSize={20}
                  className="!overflow-hidden h-full w-full"
                  id={`panel-${b.id}`}
                  order={2}
                >
                  <div
                    ref={(el) => {
                      panelRefs.current[String(b.id)] = el;
                    }}
                    className="h-full w-full flex flex-col relative"
                  >
                    <div className="bg-dark-bg-panel text-white text-[13px] h-[28px] leading-[28px] px-[10px] border-b border-dark-border-panel tracking-[1px] m-0 pointer-events-auto z-[11] relative">
                      {b.title}
                      <ResetButton onClick={handleReset} />
                    </div>
                  </div>
                </ResizablePanel>
              </ResizablePanelGroup>
            </ResizablePanel>
            <ResizableHandle style={handleStyle} />
            <ResizablePanel
              defaultSize={50}
              minSize={20}
              className="!overflow-hidden h-full w-full"
              id="bottom-panel"
              order={2}
            >
              <div
                ref={(el) => {
                  panelRefs.current[String(c.id)] = el;
                }}
                className="h-full w-full flex flex-col relative"
              >
                <div className="bg-dark-bg-panel text-white text-[13px] h-[28px] leading-[28px] px-[10px] border-b border-dark-border-panel tracking-[1px] m-0 pointer-events-auto z-[11] relative">
                  {c.title}
                </div>
              </div>
            </ResizablePanel>
          </ResizablePrimitive.PanelGroup>
        </div>
      );
    }
    if (layoutTabs.length === 4) {
      const [a, b, c, d] = layoutTabs;
      return (
        <div className="absolute inset-0 z-[10] pointer-events-none">
          <ResizablePrimitive.PanelGroup
            key={resetKey}
            direction="vertical"
            className="h-full w-full"
            id="main-vertical"
            {...commonGroupProps}
          >
            <ResizablePanel
              defaultSize={50}
              minSize={20}
              className="!overflow-hidden h-full w-full"
              id="top-panel"
              order={1}
            >
              <ResizablePanelGroup
                key={`top-${resetKey}`}
                direction="horizontal"
                className="h-full w-full"
                id="top-horizontal"
                {...commonGroupProps}
              >
                <ResizablePanel
                  defaultSize={50}
                  minSize={20}
                  className="!overflow-hidden h-full w-full"
                  id={`panel-${a.id}`}
                  order={1}
                >
                  <div
                    ref={(el) => {
                      panelRefs.current[String(a.id)] = el;
                    }}
                    className="h-full w-full flex flex-col relative"
                  >
                    <div className="bg-dark-bg-panel text-white text-[13px] h-[28px] leading-[28px] px-[10px] border-b border-dark-border-panel tracking-[1px] m-0 pointer-events-auto z-[11] relative">
                      {a.title}
                    </div>
                  </div>
                </ResizablePanel>
                <ResizableHandle style={handleStyle} />
                <ResizablePanel
                  defaultSize={50}
                  minSize={20}
                  className="!overflow-hidden h-full w-full"
                  id={`panel-${b.id}`}
                  order={2}
                >
                  <div
                    ref={(el) => {
                      panelRefs.current[String(b.id)] = el;
                    }}
                    className="h-full w-full flex flex-col relative"
                  >
                    <div className="bg-dark-bg-panel text-white text-[13px] h-[28px] leading-[28px] px-[10px] border-b border-dark-border-panel tracking-[1px] m-0 pointer-events-auto z-[11] relative">
                      {b.title}
                      <ResetButton onClick={handleReset} />
                    </div>
                  </div>
                </ResizablePanel>
              </ResizablePanelGroup>
            </ResizablePanel>
            <ResizableHandle style={handleStyle} />
            <ResizablePanel
              defaultSize={50}
              minSize={20}
              className="!overflow-hidden h-full w-full"
              id="bottom-panel"
              order={2}
            >
              <ResizablePanelGroup
                key={`bottom-${resetKey}`}
                direction="horizontal"
                className="h-full w-full"
                id="bottom-horizontal"
                {...commonGroupProps}
              >
                <ResizablePanel
                  defaultSize={50}
                  minSize={20}
                  className="!overflow-hidden h-full w-full"
                  id={`panel-${c.id}`}
                  order={1}
                >
                  <div
                    ref={(el) => {
                      panelRefs.current[String(c.id)] = el;
                    }}
                    className="h-full w-full flex flex-col relative"
                  >
                    <div className="bg-dark-bg-panel text-white text-[13px] h-[28px] leading-[28px] px-[10px] border-b border-dark-border-panel tracking-[1px] m-0 pointer-events-auto z-[11] relative">
                      {c.title}
                    </div>
                  </div>
                </ResizablePanel>
                <ResizableHandle style={handleStyle} />
                <ResizablePanel
                  defaultSize={50}
                  minSize={20}
                  className="!overflow-hidden h-full w-full"
                  id={`panel-${d.id}`}
                  order={2}
                >
                  <div
                    ref={(el) => {
                      panelRefs.current[String(d.id)] = el;
                    }}
                    className="h-full w-full flex flex-col relative"
                  >
                    <div className="bg-dark-bg-panel text-white text-[13px] h-[28px] leading-[28px] px-[10px] border-b border-dark-border-panel tracking-[1px] m-0 pointer-events-auto z-[11] relative">
                      {d.title}
                    </div>
                  </div>
                </ResizablePanel>
              </ResizablePanelGroup>
            </ResizablePanel>
          </ResizablePrimitive.PanelGroup>
        </div>
      );
    }
    return null;
  };

  const currentTabData = tabs.find((tab: TabData) => tab.id === currentTab);
  const isFileManager = currentTabData?.type === "file_manager";
  const isTunnel = currentTabData?.type === "tunnel";
  const isDocker = currentTabData?.type === "docker";
  const isTerminal = currentTabData?.type === "terminal";
  const isSplitScreen = allSplitScreenTab.length > 0;

  const terminalConfig = {
    ...DEFAULT_TERMINAL_CONFIG,
    ...(currentTabData?.hostConfig as any)?.terminalConfig,
  };
  const themeColors =
    TERMINAL_THEMES[terminalConfig.theme]?.colors ||
    TERMINAL_THEMES.termix.colors;
  const terminalBackgroundColor = themeColors.background;

  const topMarginPx = isTopbarOpen ? 74 : 26;
  const leftMarginPx = sidebarState === "collapsed" ? 26 : 8;
  const bottomMarginPx = 8;

  let containerBackground = "var(--color-dark-bg)";
  if ((isFileManager || isTunnel || isDocker) && !isSplitScreen) {
    containerBackground = "var(--color-dark-bg-darkest)";
  } else if (isTerminal) {
    containerBackground = terminalBackgroundColor;
  }

  return (
    <div
      ref={containerRef}
      className="border-2 border-dark-border rounded-lg overflow-hidden overflow-x-hidden relative"
      style={{
        background: containerBackground,
        marginLeft: leftMarginPx,
        marginRight: rightSidebarOpen
          ? `calc(var(--right-sidebar-width, ${rightSidebarWidth}px) + 8px)`
          : 17,
        marginTop: topMarginPx,
        marginBottom: bottomMarginPx,
        height: `calc(100vh - ${topMarginPx + bottomMarginPx}px)`,
        transition:
          "margin-left 200ms linear, margin-right 200ms linear, margin-top 200ms linear",
      }}
    >
      {renderTerminalsLayer()}
      {renderSplitOverlays()}
    </div>
  );
}<|MERGE_RESOLUTION|>--- conflicted
+++ resolved
@@ -2,12 +2,9 @@
 import { Terminal } from "@/ui/desktop/apps/terminal/Terminal.tsx";
 import { ServerStats as ServerView } from "@/ui/desktop/apps/server-stats/ServerStats.tsx";
 import { FileManager } from "@/ui/desktop/apps/file-manager/FileManager.tsx";
-<<<<<<< HEAD
 import { GuacamoleDisplay, type GuacamoleConnectionConfig } from "@/ui/desktop/apps/guacamole/GuacamoleDisplay.tsx";
-=======
 import { TunnelManager } from "@/ui/desktop/apps/tunnel/TunnelManager.tsx";
 import { DockerManager } from "@/ui/desktop/apps/docker/DockerManager.tsx";
->>>>>>> 48933e9b
 import { useTabs } from "@/ui/desktop/navigation/tabs/TabContext.tsx";
 import {
   ResizablePanelGroup,
@@ -65,13 +62,10 @@
           tab.type === "terminal" ||
           tab.type === "server" ||
           tab.type === "file_manager" ||
-<<<<<<< HEAD
           tab.type === "rdp" ||
-          tab.type === "vnc",
-=======
+          tab.type === "vnc", ||
           tab.type === "tunnel" ||
           tab.type === "docker",
->>>>>>> 48933e9b
       ),
     [tabs],
   );
@@ -346,7 +340,6 @@
                     isTopbarOpen={isTopbarOpen}
                     embedded
                   />
-<<<<<<< HEAD
                 ) : t.type === "rdp" || t.type === "vnc" ? (
                   t.connectionConfig ? (
                     <GuacamoleDisplay
@@ -360,7 +353,6 @@
                       Missing connection configuration
                     </div>
                   )
-=======
                 ) : t.type === "tunnel" ? (
                   <TunnelManager
                     hostConfig={t.hostConfig}
@@ -377,7 +369,6 @@
                     isTopbarOpen={isTopbarOpen}
                     embedded
                   />
->>>>>>> 48933e9b
                 ) : (
                   <FileManager
                     embedded
