--- conflicted
+++ resolved
@@ -480,13 +480,8 @@
         <div className="flex h-screen w-screen overflow-hidden">
           <Sidebar variant="floating">
             <SidebarHeader>
-<<<<<<< HEAD
               <SidebarGroupLabel className="text-lg font-bold text-foreground">
-                Termix
-=======
-              <SidebarGroupLabel className="text-lg font-bold text-white">
                 {t('common.appName')}
->>>>>>> 186ba34c
                 <div className="absolute right-5 flex gap-1">
                   <Button
                     variant="outline"
