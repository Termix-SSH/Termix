import React, { useState, useEffect, useCallback, useRef } from "react";
import { LeftSidebar } from "@/ui/desktop/navigation/LeftSidebar.tsx";
import { Dashboard } from "@/ui/desktop/apps/dashboard/Dashboard.tsx";
import { AppView } from "@/ui/desktop/navigation/AppView.tsx";
import { HostManager } from "@/ui/desktop/apps/host-manager/HostManager.tsx";
import {
  TabProvider,
  useTabs,
} from "@/ui/desktop/navigation/tabs/TabContext.tsx";
import { TopNavbar } from "@/ui/desktop/navigation/TopNavbar.tsx";
import { CommandHistoryProvider } from "@/ui/desktop/apps/terminal/command-history/CommandHistoryContext.tsx";
import { AdminSettings } from "@/ui/desktop/admin/AdminSettings.tsx";
import { UserProfile } from "@/ui/desktop/user/UserProfile.tsx";
import { Toaster } from "@/components/ui/sonner.tsx";
import { CommandPalette } from "@/ui/desktop/apps/command-palette/CommandPalette.tsx";
import { getUserInfo } from "@/ui/main-axios.ts";

function AppContent() {
  const [isAuthenticated, setIsAuthenticated] = useState(false);
  const [username, setUsername] = useState<string | null>(null);
  const [isAdmin, setIsAdmin] = useState(false);
  const [authLoading, setAuthLoading] = useState(true);
  const [isTopbarOpen, setIsTopbarOpen] = useState<boolean>(() => {
    const saved = localStorage.getItem("topNavbarOpen");
    return saved !== null ? JSON.parse(saved) : true;
  });
  const [isTransitioning, setIsTransitioning] = useState(false);
  const [transitionPhase, setTransitionPhase] = useState<
    "idle" | "fadeOut" | "fadeIn"
  >("idle");
  const { currentTab, tabs } = useTabs();
  const [isCommandPaletteOpen, setIsCommandPaletteOpen] = useState(false);
  const [rightSidebarOpen, setRightSidebarOpen] = useState(false);
  const [rightSidebarWidth, setRightSidebarWidth] = useState(400);

  const lastShiftPressTime = useRef(0);

  useEffect(() => {
    const handleKeyDown = (event: KeyboardEvent) => {
      if (event.code === "ShiftLeft") {
        if (event.repeat) {
          return;
        }
        const now = Date.now();
        if (now - lastShiftPressTime.current < 300) {
          setIsCommandPaletteOpen((isOpen) => !isOpen);
          lastShiftPressTime.current = 0;
        } else {
          lastShiftPressTime.current = now;
        }
      }
      if (event.key === "Escape") {
        setIsCommandPaletteOpen(false);
      }
    };

    window.addEventListener("keydown", handleKeyDown);
    return () => {
      window.removeEventListener("keydown", handleKeyDown);
    };
  }, []);

  useEffect(() => {
    const checkAuth = () => {
      setAuthLoading(true);
      getUserInfo()
        .then((meRes) => {
          if (typeof meRes === "string" || !meRes.username) {
            setIsAuthenticated(false);
            setIsAdmin(false);
            setUsername(null);
            localStorage.removeItem("jwt");
          } else {
            setIsAuthenticated(true);
            setIsAdmin(!!meRes.is_admin);
            setUsername(meRes.username || null);
          }
        })
        .catch((err) => {
          setIsAuthenticated(false);
          setIsAdmin(false);
          setUsername(null);

          localStorage.removeItem("jwt");

          const errorCode = err?.response?.data?.code;
          if (errorCode === "SESSION_EXPIRED") {
            console.warn("Session expired - please log in again");
          }
        })
        .finally(() => {
          setAuthLoading(false);
        });
    };

    checkAuth();

    const handleStorageChange = () => checkAuth();
    window.addEventListener("storage", handleStorageChange);

    return () => window.removeEventListener("storage", handleStorageChange);
  }, []);

  useEffect(() => {
    localStorage.setItem("topNavbarOpen", JSON.stringify(isTopbarOpen));
  }, [isTopbarOpen]);

  const handleSelectView = () => {};

  const handleAuthSuccess = useCallback(
    (authData: {
      isAdmin: boolean;
      username: string | null;
      userId: string | null;
    }) => {
      setIsTransitioning(true);
      setTransitionPhase("fadeOut");

      setTimeout(() => {
        setIsAuthenticated(true);
        setIsAdmin(authData.isAdmin);
        setUsername(authData.username);
        setTransitionPhase("fadeIn");

        setTimeout(() => {
          setIsTransitioning(false);
          setTransitionPhase("idle");
        }, 800);
      }, 1200);
    },
    [],
  );

  const handleLogout = useCallback(async () => {
    setIsTransitioning(true);
    setTransitionPhase("fadeOut");

    setTimeout(async () => {
      try {
        const { logoutUser, isElectron } = await import("@/ui/main-axios.ts");
        await logoutUser();

        if (isElectron()) {
          localStorage.removeItem("jwt");
        }
      } catch (error) {
        console.error("Logout failed:", error);
      }

      window.location.reload();
    }, 1200);
  }, []);

  const currentTabData = tabs.find((tab) => tab.id === currentTab);
  const showTerminalView =
    currentTabData?.type === "terminal" ||
    currentTabData?.type === "server" ||
    currentTabData?.type === "file_manager" ||
<<<<<<< HEAD
    currentTabData?.type === "rdp" ||
    currentTabData?.type === "vnc";
=======
    currentTabData?.type === "tunnel" ||
    currentTabData?.type === "docker";
>>>>>>> 48933e9b
  const showHome = currentTabData?.type === "home";
  const showSshManager = currentTabData?.type === "ssh_manager";
  const showAdmin = currentTabData?.type === "admin";
  const showProfile = currentTabData?.type === "user_profile";

  if (authLoading) {
    return (
      <div
        className="h-screen w-screen flex items-center justify-center bg-dark-bg-darkest"
        style={{
          backgroundImage: `repeating-linear-gradient(
            225deg,
            transparent,
            transparent 35px,
            rgba(255, 255, 255, 0.03) 35px,
            rgba(255, 255, 255, 0.03) 37px
          )`,
        }}
      >
        <div className="text-center">
          <div className="w-16 h-16 border-4 border-primary/30 border-t-primary rounded-full animate-spin mx-auto" />
        </div>
      </div>
    );
  }

  return (
    <div className="h-screen w-screen overflow-hidden bg-background">
      <CommandPalette
        isOpen={isCommandPaletteOpen}
        setIsOpen={setIsCommandPaletteOpen}
      />
      {!isAuthenticated && (
        <div className="fixed inset-0 flex items-center justify-center z-[10000] bg-background">
          <Dashboard
            onSelectView={handleSelectView}
            isAuthenticated={isAuthenticated}
            authLoading={authLoading}
            onAuthSuccess={handleAuthSuccess}
            isTopbarOpen={isTopbarOpen}
          />
        </div>
      )}

      {isAuthenticated && (
        <LeftSidebar
          onSelectView={handleSelectView}
          disabled={!isAuthenticated || authLoading}
          isAdmin={isAdmin}
          username={username}
          onLogout={handleLogout}
        >
          <div
            className="h-screen w-full visible pointer-events-auto static overflow-hidden"
            style={{ display: showTerminalView ? "block" : "none" }}
          >
            <AppView
              isTopbarOpen={isTopbarOpen}
              rightSidebarOpen={rightSidebarOpen}
              rightSidebarWidth={rightSidebarWidth}
            />
          </div>

          {showHome && (
            <div className="h-screen w-full visible pointer-events-auto static overflow-hidden">
              <Dashboard
                onSelectView={handleSelectView}
                isAuthenticated={isAuthenticated}
                authLoading={authLoading}
                onAuthSuccess={handleAuthSuccess}
                isTopbarOpen={isTopbarOpen}
                rightSidebarOpen={rightSidebarOpen}
                rightSidebarWidth={rightSidebarWidth}
              />
            </div>
          )}

          {showSshManager && (
            <div className="h-screen w-full visible pointer-events-auto static overflow-hidden">
              <HostManager
                onSelectView={handleSelectView}
                isTopbarOpen={isTopbarOpen}
                initialTab={currentTabData?.initialTab}
                hostConfig={currentTabData?.hostConfig}
                rightSidebarOpen={rightSidebarOpen}
                rightSidebarWidth={rightSidebarWidth}
              />
            </div>
          )}

          {showAdmin && (
            <div className="h-screen w-full visible pointer-events-auto static overflow-hidden">
              <AdminSettings
                isTopbarOpen={isTopbarOpen}
                rightSidebarOpen={rightSidebarOpen}
                rightSidebarWidth={rightSidebarWidth}
              />
            </div>
          )}

          {showProfile && (
            <div className="h-screen w-full visible pointer-events-auto static overflow-auto">
              <UserProfile
                isTopbarOpen={isTopbarOpen}
                rightSidebarOpen={rightSidebarOpen}
                rightSidebarWidth={rightSidebarWidth}
              />
            </div>
          )}

          <TopNavbar
            isTopbarOpen={isTopbarOpen}
            setIsTopbarOpen={setIsTopbarOpen}
            onOpenCommandPalette={() => setIsCommandPaletteOpen(true)}
            onRightSidebarStateChange={(isOpen, width) => {
              setRightSidebarOpen(isOpen);
              setRightSidebarWidth(width);
            }}
          />
        </LeftSidebar>
      )}

      {isTransitioning && (
        <div
          className={`fixed inset-0 bg-background z-[20000] transition-opacity duration-700 ${
            transitionPhase === "fadeOut" ? "opacity-100" : "opacity-0"
          }`}
        >
          {transitionPhase === "fadeOut" && (
            <>
              <div className="absolute inset-0 flex items-center justify-center overflow-hidden">
                <div
                  className="absolute w-0 h-0 bg-primary/10 rounded-full"
                  style={{
                    animation:
                      "ripple 2.5s cubic-bezier(0.4, 0, 0.2, 1) forwards",
                    animationDelay: "0ms",
                    willChange: "width, height, opacity",
                    transform: "translateZ(0)",
                  }}
                />
                <div
                  className="absolute w-0 h-0 bg-primary/7 rounded-full"
                  style={{
                    animation:
                      "ripple 2.5s cubic-bezier(0.4, 0, 0.2, 1) forwards",
                    animationDelay: "200ms",
                    willChange: "width, height, opacity",
                    transform: "translateZ(0)",
                  }}
                />
                <div
                  className="absolute w-0 h-0 bg-primary/5 rounded-full"
                  style={{
                    animation:
                      "ripple 2.5s cubic-bezier(0.4, 0, 0.2, 1) forwards",
                    animationDelay: "400ms",
                    willChange: "width, height, opacity",
                    transform: "translateZ(0)",
                  }}
                />
                <div
                  className="absolute w-0 h-0 bg-primary/3 rounded-full"
                  style={{
                    animation:
                      "ripple 2.5s cubic-bezier(0.4, 0, 0.2, 1) forwards",
                    animationDelay: "600ms",
                    willChange: "width, height, opacity",
                    transform: "translateZ(0)",
                  }}
                />
                <div
                  className="relative z-10 text-center"
                  style={{
                    animation:
                      "logoFade 1.6s cubic-bezier(0.4, 0, 0.2, 1) forwards",
                    willChange: "opacity, transform",
                  }}
                >
                  <div
                    className="text-7xl font-bold tracking-wider"
                    style={{
                      fontFamily:
                        "ui-monospace, SFMono-Regular, Menlo, Monaco, Consolas, monospace",
                      animation:
                        "logoGlow 1.6s cubic-bezier(0.4, 0, 0.2, 1) forwards",
                      willChange: "color, text-shadow",
                    }}
                  >
                    TERMIX
                  </div>
                  <div
                    className="text-sm text-muted-foreground mt-3 tracking-widest"
                    style={{
                      animation:
                        "subtitleFade 1.6s cubic-bezier(0.4, 0, 0.2, 1) forwards",
                      willChange: "opacity, transform",
                    }}
                  >
                    SSH SERVER MANAGER
                  </div>
                </div>
              </div>
              <style>{`
                @keyframes ripple {
                  0% {
                    width: 0;
                    height: 0;
                    opacity: 1;
                  }
                  30% {
                    opacity: 0.6;
                  }
                  70% {
                    opacity: 0.3;
                  }
                  100% {
                    width: 200vmax;
                    height: 200vmax;
                    opacity: 0;
                  }
                }
                @keyframes logoFade {
                  0% {
                    opacity: 0;
                    transform: scale(0.85) translateZ(0);
                  }
                  25% {
                    opacity: 1;
                    transform: scale(1) translateZ(0);
                  }
                  75% {
                    opacity: 1;
                    transform: scale(1) translateZ(0);
                  }
                  100% {
                    opacity: 0;
                    transform: scale(1.05) translateZ(0);
                  }
                }
                @keyframes logoGlow {
                  0% {
                    color: hsl(var(--primary));
                    text-shadow: none;
                  }
                  25% {
                    color: hsl(var(--primary));
                    text-shadow:
                      0 0 20px hsla(var(--primary), 0.3),
                      0 0 40px hsla(var(--primary), 0.2),
                      0 0 60px hsla(var(--primary), 0.1);
                  }
                  75% {
                    color: hsl(var(--primary));
                    text-shadow:
                      0 0 20px hsla(var(--primary), 0.3),
                      0 0 40px hsla(var(--primary), 0.2),
                      0 0 60px hsla(var(--primary), 0.1);
                  }
                  100% {
                    color: hsl(var(--primary));
                    text-shadow: none;
                  }
                }
                @keyframes subtitleFade {
                  0%, 30% {
                    opacity: 0;
                    transform: translateY(10px) translateZ(0);
                  }
                  50% {
                    opacity: 1;
                    transform: translateY(0) translateZ(0);
                  }
                  75% {
                    opacity: 1;
                    transform: translateY(0) translateZ(0);
                  }
                  100% {
                    opacity: 0;
                    transform: translateY(-5px) translateZ(0);
                  }
                }
              `}</style>
            </>
          )}
        </div>
      )}

      <Toaster
        position="bottom-right"
        richColors={false}
        closeButton
        duration={5000}
        offset={20}
      />
    </div>
  );
}

function DesktopApp() {
  return (
    <TabProvider>
      <CommandHistoryProvider>
        <AppContent />
      </CommandHistoryProvider>
    </TabProvider>
  );
}

export default DesktopApp;<|MERGE_RESOLUTION|>--- conflicted
+++ resolved
@@ -156,13 +156,10 @@
     currentTabData?.type === "terminal" ||
     currentTabData?.type === "server" ||
     currentTabData?.type === "file_manager" ||
-<<<<<<< HEAD
     currentTabData?.type === "rdp" ||
     currentTabData?.type === "vnc";
-=======
     currentTabData?.type === "tunnel" ||
     currentTabData?.type === "docker";
->>>>>>> 48933e9b
   const showHome = currentTabData?.type === "home";
   const showSshManager = currentTabData?.type === "ssh_manager";
   const showAdmin = currentTabData?.type === "admin";
