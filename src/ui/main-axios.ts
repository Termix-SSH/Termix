import axios, { AxiosError, type AxiosInstance } from "axios";
import type {
  SSHHost,
  SSHHostData,
  SSHFolder,
  TunnelConfig,
  TunnelStatus,
  FileManagerFile,
  FileManagerShortcut,
  DockerContainer,
  DockerStats,
  DockerLogOptions,
  DockerValidation,
} from "../types/index.js";

// ============================================================================
// RBAC TYPE DEFINITIONS
// ============================================================================

export interface Role {
  id: number;
  name: string;
  displayName: string;
  description: string | null;
  isSystem: boolean;
  permissions: string | null;
  createdAt: string;
  updatedAt: string;
}

export interface UserRole {
  userId: string;
  roleId: number;
  roleName: string;
  roleDisplayName: string;
  grantedBy: string;
  grantedByUsername: string;
  grantedAt: string;
}

export interface AccessRecord {
  id: number;
  targetType: "user" | "role";
  userId: string | null;
  roleId: number | null;
  username: string | null;
  roleName: string | null;
  roleDisplayName: string | null;
  grantedBy: string;
  grantedByUsername: string;
  permissionLevel: string;
  expiresAt: string | null;
  createdAt: string;
  lastAccessedAt: string | null;
  accessCount: number;
}
import {
  apiLogger,
  authLogger,
  sshLogger,
  tunnelLogger,
  fileLogger,
  statsLogger,
  systemLogger,
  dashboardLogger,
  type LogContext,
} from "../lib/frontend-logger.js";

interface FileManagerOperation {
  name: string;
  path: string;
  isSSH: boolean;
  sshSessionId?: string;
  hostId: number;
}

export type ServerStatus = {
  status: "online" | "offline";
  lastChecked: string;
};

interface CpuMetrics {
  percent: number | null;
  cores: number | null;
  load: [number, number, number] | null;
}

interface MemoryMetrics {
  percent: number | null;
  usedGiB: number | null;
  totalGiB: number | null;
}

interface DiskMetrics {
  percent: number | null;
  usedHuman: string | null;
  totalHuman: string | null;
  availableHuman?: string | null;
}

export type ServerMetrics = {
  cpu: CpuMetrics;
  memory: MemoryMetrics;
  disk: DiskMetrics;
  lastChecked: string;
};

interface AuthResponse {
  token: string;
  success?: boolean;
  is_admin?: boolean;
  username?: string;
  userId?: string;
  is_oidc?: boolean;
  totp_enabled?: boolean;
  data_unlocked?: boolean;
}

interface UserInfo {
  totp_enabled: boolean;
  userId: string;
  username: string;
  is_admin: boolean;
  is_oidc: boolean;
  data_unlocked: boolean;
  password_hash?: string;
}

interface UserCount {
  count: number;
}

interface OIDCAuthorize {
  auth_url: string;
}

// ============================================================================
// UTILITY FUNCTIONS
// ============================================================================

export function isElectron(): boolean {
  const hasISElectron =
    (
      window as Window &
        typeof globalThis & {
          IS_ELECTRON?: boolean;
          electronAPI?: unknown;
          configuredServerUrl?: string;
        }
    ).IS_ELECTRON === true;

  const hasElectronAPI = !!(
    window as Window &
      typeof globalThis & {
        IS_ELECTRON?: boolean;
        electronAPI?: unknown;
        configuredServerUrl?: string;
      }
  ).electronAPI;

  const result = hasISElectron || hasElectronAPI;

  return result;
}

function getLoggerForService(serviceName: string) {
  if (serviceName.includes("SSH") || serviceName.includes("ssh")) {
    return sshLogger;
  } else if (serviceName.includes("TUNNEL") || serviceName.includes("tunnel")) {
    return tunnelLogger;
  } else if (serviceName.includes("FILE") || serviceName.includes("file")) {
    return fileLogger;
  } else if (serviceName.includes("STATS") || serviceName.includes("stats")) {
    return statsLogger;
  } else if (serviceName.includes("AUTH") || serviceName.includes("auth")) {
    return authLogger;
  } else if (
    serviceName.includes("DASHBOARD") ||
    serviceName.includes("dashboard")
  ) {
    return dashboardLogger;
  } else {
    return apiLogger;
  }
}

const electronSettingsCache = new Map<string, string>();

if (isElectron()) {
  (async () => {
    try {
      const electronAPI = (
        window as Window &
          typeof globalThis & {
            electronAPI?: any;
          }
      ).electronAPI;

      if (electronAPI?.getSetting) {
        const settingsToLoad = ["rightClickCopyPaste", "jwt"];
        for (const key of settingsToLoad) {
          const value = await electronAPI.getSetting(key);
          if (value !== null && value !== undefined) {
            electronSettingsCache.set(key, value);
            localStorage.setItem(key, value);
          }
        }
      }
    } catch (error) {
      console.error("[Electron] Failed to load settings cache:", error);
    }
  })();
}

export function setCookie(name: string, value: string, days = 7): void {
  if (isElectron()) {
    try {
      electronSettingsCache.set(name, value);

      localStorage.setItem(name, value);

      const electronAPI = (
        window as Window &
          typeof globalThis & {
            electronAPI?: any;
          }
      ).electronAPI;

      if (electronAPI?.setSetting) {
        electronAPI.setSetting(name, value).catch((err: Error) => {
          console.error(`[Electron] Failed to persist setting ${name}:`, err);
        });
      }

      console.log(`[Electron] Set setting: ${name} = ${value}`);
    } catch (error) {
      console.error(`[Electron] Failed to set setting: ${name}`, error);
    }
  } else {
    const expires = new Date(Date.now() + days * 864e5).toUTCString();
    document.cookie = `${name}=${encodeURIComponent(value)}; expires=${expires}; path=/`;
  }
}

export function getCookie(name: string): string | undefined {
  if (isElectron()) {
    try {
      if (electronSettingsCache.has(name)) {
        return electronSettingsCache.get(name);
      }

      const token = localStorage.getItem(name) || undefined;
      if (token) {
        electronSettingsCache.set(name, token);
      }
      console.log(`[Electron] Get setting: ${name} = ${token}`);
      return token;
    } catch (error) {
      console.error(`[Electron] Failed to get setting: ${name}`, error);
      return undefined;
    }
  } else {
    const value = `; ${document.cookie}`;
    const parts = value.split(`; ${name}=`);
    const encodedToken =
      parts.length === 2 ? parts.pop()?.split(";").shift() : undefined;
    const token = encodedToken ? decodeURIComponent(encodedToken) : undefined;
    return token;
  }
}

function createApiInstance(
  baseURL: string,
  serviceName: string = "API",
): AxiosInstance {
  const instance = axios.create({
    baseURL,
    headers: { "Content-Type": "application/json" },
    timeout: 30000,
    withCredentials: true,
  });

  instance.interceptors.request.use((config) => {
    const startTime = performance.now();
    const requestId = `req_${Date.now()}_${Math.random().toString(36).substr(2, 9)}`;

    (config as Record<string, unknown>).startTime = startTime;
    (config as Record<string, unknown>).requestId = requestId;

    const method = config.method?.toUpperCase() || "UNKNOWN";
    const url = config.url || "UNKNOWN";
    const fullUrl = `${config.baseURL}${url}`;

    const context: LogContext = {
      requestId,
      method,
      url: fullUrl,
      operation: "request_start",
    };

    const logger = getLoggerForService(serviceName);

    if (process.env.NODE_ENV === "development") {
      logger.requestStart(method, fullUrl, context);
    }

    if (isElectron()) {
      config.headers["X-Electron-App"] = "true";

      const token = localStorage.getItem("jwt");
      if (token) {
        config.headers["Authorization"] = `Bearer ${token}`;
      }
    }

    if (typeof window !== "undefined" && (window as any).ReactNativeWebView) {
      let platform = "Unknown";
      if (typeof navigator !== "undefined" && navigator.userAgent) {
        if (navigator.userAgent.includes("Android")) {
          platform = "Android";
        } else if (
          navigator.userAgent.includes("iPhone") ||
          navigator.userAgent.includes("iPad") ||
          navigator.userAgent.includes("iOS")
        ) {
          platform = "iOS";
        }
      }
      config.headers["User-Agent"] = `Termix-Mobile/${platform}`;
    }

    return config;
  });

  instance.interceptors.response.use(
    (response) => {
      const endTime = performance.now();
      const startTime = (response.config as Record<string, unknown>).startTime;
      const requestId = (response.config as Record<string, unknown>).requestId;
      const responseTime = Math.round(endTime - startTime);

      const method = response.config.method?.toUpperCase() || "UNKNOWN";
      const url = response.config.url || "UNKNOWN";
      const fullUrl = `${response.config.baseURL}${url}`;

      const context: LogContext = {
        requestId,
        method,
        url: fullUrl,
        status: response.status,
        statusText: response.statusText,
        responseTime,
        operation: "request_success",
      };

      const logger = getLoggerForService(serviceName);

      if (process.env.NODE_ENV === "development") {
        logger.requestSuccess(
          method,
          fullUrl,
          response.status,
          responseTime,
          context,
        );
      }

      if (responseTime > 3000) {
        logger.warn(`🐌 Slow request: ${responseTime}ms`, context);
      }

      return response;
    },
    (error: AxiosError) => {
      const endTime = performance.now();
      const startTime = (error.config as Record<string, unknown> | undefined)
        ?.startTime;
      const requestId = (error.config as Record<string, unknown> | undefined)
        ?.requestId;
      const responseTime = startTime
        ? Math.round(endTime - startTime)
        : undefined;

      const method = error.config?.method?.toUpperCase() || "UNKNOWN";
      const url = error.config?.url || "UNKNOWN";
      const fullUrl = error.config ? `${error.config.baseURL}${url}` : url;
      const status = error.response?.status;
      const message =
        (error.response?.data as Record<string, unknown>)?.error ||
        (error as Error).message ||
        "Unknown error";
      const errorCode =
        (error.response?.data as Record<string, unknown>)?.code || error.code;

      const context: LogContext = {
        requestId,
        method,
        url: fullUrl,
        status,
        responseTime,
        errorCode,
        errorMessage: message,
        operation: "request_error",
      };

      const logger = getLoggerForService(serviceName);

      if (process.env.NODE_ENV === "development") {
        if (status === 401) {
          logger.authError(method, fullUrl, context);
        } else if (status === 0 || !status) {
          logger.networkError(method, fullUrl, message, context);
        } else {
          logger.requestError(
            method,
            fullUrl,
            status || 0,
            message,
            responseTime,
            context,
          );
        }
      }

      if (status === 401) {
        const errorCode = (error.response?.data as Record<string, unknown>)
          ?.code;
        const errorMessage = (error.response?.data as Record<string, unknown>)
          ?.error;
        const isSessionExpired = errorCode === "SESSION_EXPIRED";
        const isSessionNotFound = errorCode === "SESSION_NOT_FOUND";
        const isInvalidToken =
          errorCode === "AUTH_REQUIRED" ||
          errorMessage === "Invalid token" ||
          errorMessage === "Authentication required";

        if (isSessionExpired || isSessionNotFound || isInvalidToken) {
          localStorage.removeItem("jwt");

          if (isElectron()) {
            electronSettingsCache.delete("jwt");
          }

          if (typeof window !== "undefined") {
            document.cookie =
              "jwt=; expires=Thu, 01 Jan 1970 00:00:00 UTC; path=/;";
          }

          if (isSessionExpired && typeof window !== "undefined") {
            console.warn("Session expired - please log in again");
            import("sonner").then(({ toast }) => {
              toast.warning("Session expired. Please log in again.");
            });
          }
        }
      }

      return Promise.reject(error);
    },
  );

  return instance;
}

// ============================================================================
// API INSTANCES
// ============================================================================

function isDev(): boolean {
  if (isElectron()) {
    return false;
  }

  return (
    process.env.NODE_ENV === "development" &&
    (window.location.port === "3000" ||
      window.location.port === "5173" ||
      window.location.port === "" ||
      window.location.hostname === "localhost" ||
      window.location.hostname === "127.0.0.1")
  );
}

const apiHost = import.meta.env.VITE_API_HOST || "localhost";
let configuredServerUrl: string | null = null;

export interface ServerConfig {
  serverUrl: string;
  lastUpdated: string;
}

export async function getServerConfig(): Promise<ServerConfig | null> {
  if (!isElectron()) return null;

  try {
    const result = await (
      window as Window &
        typeof globalThis & {
          IS_ELECTRON?: boolean;
          electronAPI?: unknown;
          configuredServerUrl?: string;
        }
    ).electronAPI?.invoke("get-server-config");
    return result;
  } catch (error) {
    console.error("Failed to get server config:", error);
    return null;
  }
}

export async function saveServerConfig(config: ServerConfig): Promise<boolean> {
  if (!isElectron()) return false;

  try {
    const result = await (
      window as Window &
        typeof globalThis & {
          IS_ELECTRON?: boolean;
          electronAPI?: unknown;
          configuredServerUrl?: string;
        }
    ).electronAPI?.invoke("save-server-config", config);
    if (result?.success) {
      configuredServerUrl = config.serverUrl;
      (
        window as Window &
          typeof globalThis & {
            IS_ELECTRON?: boolean;
            electronAPI?: unknown;
            configuredServerUrl?: string;
          }
      ).configuredServerUrl = configuredServerUrl;
      updateApiInstances();
      return true;
    }
    return false;
  } catch (error) {
    console.error("Failed to save server config:", error);
    return false;
  }
}

export async function testServerConnection(
  serverUrl: string,
): Promise<{ success: boolean; error?: string }> {
  if (!isElectron())
    return { success: false, error: "Not in Electron environment" };

  try {
    const result = await (
      window as Window &
        typeof globalThis & {
          IS_ELECTRON?: boolean;
          electronAPI?: unknown;
          configuredServerUrl?: string;
        }
    ).electronAPI?.invoke("test-server-connection", serverUrl);
    return result;
  } catch (error) {
    console.error("Failed to test server connection:", error);
    return { success: false, error: "Connection test failed" };
  }
}

export async function checkElectronUpdate(): Promise<{
  success: boolean;
  status?: "up_to_date" | "requires_update";
  localVersion?: string;
  remoteVersion?: string;
  latest_release?: {
    tag_name: string;
    name: string;
    published_at: string;
    html_url: string;
    body: string;
  };
  cached?: boolean;
  cache_age?: number;
  error?: string;
}> {
  if (!isElectron())
    return { success: false, error: "Not in Electron environment" };

  try {
    const result = await (
      window as Window &
        typeof globalThis & {
          IS_ELECTRON?: boolean;
          electronAPI?: unknown;
          configuredServerUrl?: string;
        }
    ).electronAPI?.invoke("check-electron-update");
    return result;
  } catch (error) {
    console.error("Failed to check Electron update:", error);
    return { success: false, error: "Update check failed" };
  }
}

function getApiUrl(path: string, defaultPort: number): string {
  const devMode = isDev();
  const electronMode = isElectron();

  if (electronMode) {
    if (configuredServerUrl) {
      const baseUrl = configuredServerUrl.replace(/\/$/, "");
      const url = `${baseUrl}${path}`;
      return url;
    }
    console.warn("Electron mode but no server configured!");
    return "http://no-server-configured";
  } else if (devMode) {
    const protocol = window.location.protocol === "https:" ? "https" : "http";
    const sslPort = protocol === "https" ? 8443 : defaultPort;
    const url = `${protocol}://${apiHost}:${sslPort}${path}`;
    return url;
  } else {
    return path;
  }
}

function initializeApiInstances() {
  // SSH Host Management API (port 30001)
  sshHostApi = createApiInstance(getApiUrl("/ssh", 30001), "SSH_HOST");

  // Tunnel Management API (port 30003)
  tunnelApi = createApiInstance(getApiUrl("/ssh", 30003), "TUNNEL");

  // File Manager Operations API (port 30004)
  fileManagerApi = createApiInstance(
    getApiUrl("/ssh/file_manager", 30004),
    "FILE_MANAGER",
  );

  // Server Statistics API (port 30005)
  statsApi = createApiInstance(getApiUrl("", 30005), "STATS");

  // Authentication API (port 30001)
  authApi = createApiInstance(getApiUrl("", 30001), "AUTH");

  // Homepage API (port 30006)
  homepageApi = createApiInstance(getApiUrl("", 30006), "HOMEPAGE");

  // RBAC API (port 30001)
  rbacApi = createApiInstance(getApiUrl("", 30001), "RBAC");
  
  // Docker Management API (port 30007)
  dockerApi = createApiInstance(getApiUrl("/docker", 30007), "DOCKER");
}

// SSH Host Management API (port 30001)
export let sshHostApi: AxiosInstance;

// Tunnel Management API (port 30003)
export let tunnelApi: AxiosInstance;

// File Manager Operations API (port 30004)
export let fileManagerApi: AxiosInstance;

// Server Statistics API (port 30005)
export let statsApi: AxiosInstance;

// Authentication API (port 30001)
export let authApi: AxiosInstance;

// Homepage API (port 30006)
export let homepageApi: AxiosInstance;

// RBAC API (port 30001)
export let rbacApi: AxiosInstance;

// Docker Management API (port 30007)
export let dockerApi: AxiosInstance;

function initializeApp() {
  if (isElectron()) {
    getServerConfig()
      .then((config) => {
        if (config?.serverUrl) {
          configuredServerUrl = config.serverUrl;
          (
            window as Window &
              typeof globalThis & {
                IS_ELECTRON?: boolean;
                electronAPI?: unknown;
                configuredServerUrl?: string;
              }
          ).configuredServerUrl = configuredServerUrl;
        } else {
          console.warn("No server URL in config");
        }
        initializeApiInstances();
      })
      .catch((error) => {
        console.error(
          "Failed to load server config, initializing with default:",
          error,
        );
        initializeApiInstances();
      });
  } else {
    initializeApiInstances();
  }
}

if (document.readyState === "loading") {
  document.addEventListener("DOMContentLoaded", initializeApp);
} else {
  initializeApp();
}

function updateApiInstances() {
  systemLogger.info("Updating API instances with new server configuration", {
    operation: "api_instance_update",
    configuredServerUrl,
  });

  initializeApiInstances();

  (
    window as Window &
      typeof globalThis & {
        IS_ELECTRON?: boolean;
        electronAPI?: unknown;
        configuredServerUrl?: string;
      }
  ).configuredServerUrl = configuredServerUrl;

  systemLogger.success("All API instances updated successfully", {
    operation: "api_instance_update_complete",
    configuredServerUrl,
  });
}

// ============================================================================
// ERROR HANDLING
// ============================================================================

class ApiError extends Error {
  constructor(
    message: string,
    public status?: number,
    public code?: string,
  ) {
    super(message);
    this.name = "ApiError";
  }
}

function handleApiError(error: unknown, operation: string): never {
  const context: LogContext = {
    operation: "error_handling",
    errorOperation: operation,
  };

  if (axios.isAxiosError(error)) {
    const status = error.response?.status;
    const message =
      error.response?.data?.message ||
      error.response?.data?.error ||
      error.message;
    const code = error.response?.data?.code || error.response?.data?.error;
    const url = error.config?.url;
    const method = error.config?.method?.toUpperCase();

    const errorContext: LogContext = {
      ...context,
      method,
      url,
      status,
      errorCode: code,
      errorMessage: message,
    };

    if (status === 401) {
      authLogger.warn(
        `Auth failed: ${method} ${url} - ${message}`,
        errorContext,
      );

      const isLoginEndpoint = url?.includes("/users/login");
      const errorMessage = isLoginEndpoint
        ? message
        : "Authentication required. Please log in again.";

      throw new ApiError(errorMessage, 401, "AUTH_REQUIRED");
    } else if (status === 403) {
      authLogger.warn(`Access denied: ${method} ${url}`, errorContext);
      const apiError = new ApiError(
        code === "TOTP_REQUIRED"
          ? message
          : "Access denied. You do not have permission to perform this action.",
        403,
        code || "ACCESS_DENIED",
      );
      (apiError as ApiError & { response?: unknown }).response = error.response;
      throw apiError;
    } else if (status === 404) {
      apiLogger.warn(`Not found: ${method} ${url}`, errorContext);
      throw new ApiError(
        "Resource not found. The requested item may have been deleted.",
        404,
        "NOT_FOUND",
      );
    } else if (status === 409) {
      apiLogger.warn(`Conflict: ${method} ${url}`, errorContext);
      throw new ApiError(
        "Conflict. The resource already exists or is in use.",
        409,
        "CONFLICT",
      );
    } else if (status === 422) {
      apiLogger.warn(
        `Validation error: ${method} ${url} - ${message}`,
        errorContext,
      );
      throw new ApiError(
        "Validation error. Please check your input and try again.",
        422,
        "VALIDATION_ERROR",
      );
    } else if (status && status >= 500) {
      apiLogger.error(
        `Server error: ${method} ${url} - ${message}`,
        error,
        errorContext,
      );
      throw new ApiError(
        "Server error occurred. Please try again later.",
        status,
        "SERVER_ERROR",
      );
    } else if (status === 0) {
      if (url.includes("no-server-configured")) {
        apiLogger.error(
          `No server configured: ${method} ${url}`,
          error,
          errorContext,
        );
        throw new ApiError(
          "No server configured. Please configure a Termix server first.",
          0,
          "NO_SERVER_CONFIGURED",
        );
      }
      apiLogger.error(
        `Network error: ${method} ${url} - ${message}`,
        error,
        errorContext,
      );
      throw new ApiError(
        "Network error. Please check your connection and try again.",
        0,
        "NETWORK_ERROR",
      );
    } else {
      apiLogger.error(
        `Request failed: ${method} ${url} - ${message}`,
        error,
        errorContext,
      );
      throw new ApiError(message || `Failed to ${operation}`, status, code);
    }
  }

  if (error instanceof ApiError) {
    throw error;
  }

  const errorMessage = error instanceof Error ? error.message : "Unknown error";
  apiLogger.error(
    `Unexpected error during ${operation}: ${errorMessage}`,
    error,
    context,
  );
  throw new ApiError(
    `Unexpected error during ${operation}: ${errorMessage}`,
    undefined,
    "UNKNOWN_ERROR",
  );
}

// ============================================================================
// SSH HOST MANAGEMENT
// ============================================================================

export async function getSSHHosts(): Promise<SSHHost[]> {
  try {
    const response = await sshHostApi.get("/db/host");
    return response.data;
  } catch (error) {
    handleApiError(error, "fetch SSH hosts");
  }
}

export async function createSSHHost(hostData: SSHHostData): Promise<SSHHost> {
  try {
    const submitData = {
      name: hostData.name || "",
      ip: hostData.ip,
      port: parseInt(hostData.port.toString()) || 22,
      username: hostData.username,
      folder: hostData.folder || "",
      tags: hostData.tags || [],
      pin: Boolean(hostData.pin),
      authType: hostData.authType,
      password: hostData.authType === "password" ? hostData.password : null,
      key: hostData.authType === "key" ? hostData.key : null,
      keyPassword: hostData.authType === "key" ? hostData.keyPassword : null,
      keyType: hostData.authType === "key" ? hostData.keyType : null,
      credentialId:
        hostData.authType === "credential" ? hostData.credentialId : null,
      overrideCredentialUsername: Boolean(hostData.overrideCredentialUsername),
      enableTerminal: Boolean(hostData.enableTerminal),
      enableTunnel: Boolean(hostData.enableTunnel),
      enableFileManager: Boolean(hostData.enableFileManager),
      enableDocker: Boolean(hostData.enableDocker),
      defaultPath: hostData.defaultPath || "/",
      tunnelConnections: hostData.tunnelConnections || [],
      jumpHosts: hostData.jumpHosts || [],
      quickActions: hostData.quickActions || [],
      statsConfig: hostData.statsConfig
        ? typeof hostData.statsConfig === "string"
          ? hostData.statsConfig
          : JSON.stringify(hostData.statsConfig)
        : null,
      dockerConfig: hostData.dockerConfig
        ? typeof hostData.dockerConfig === "string"
          ? hostData.dockerConfig
          : JSON.stringify(hostData.dockerConfig)
        : null,
      terminalConfig: hostData.terminalConfig || null,
      forceKeyboardInteractive: Boolean(hostData.forceKeyboardInteractive),
<<<<<<< HEAD
      notes: hostData.notes || "",
      expirationDate: hostData.expirationDate || "",
=======
      useSocks5: Boolean(hostData.useSocks5),
      socks5Host: hostData.socks5Host || null,
      socks5Port: hostData.socks5Port || null,
      socks5Username: hostData.socks5Username || null,
      socks5Password: hostData.socks5Password || null,
      socks5ProxyChain: hostData.socks5ProxyChain || null,
>>>>>>> ab1c63a4
    };

    if (!submitData.enableTunnel) {
      submitData.tunnelConnections = [];
    }

    if (!submitData.enableFileManager) {
      submitData.defaultPath = "";
    }

    if (hostData.authType === "key" && hostData.key instanceof File) {
      const formData = new FormData();
      formData.append("key", hostData.key);

      const dataWithoutFile = { ...submitData };
      delete dataWithoutFile.key;
      formData.append("data", JSON.stringify(dataWithoutFile));

      const response = await sshHostApi.post("/db/host", formData, {
        headers: { "Content-Type": "multipart/form-data" },
      });
      return response.data;
    } else {
      const response = await sshHostApi.post("/db/host", submitData);
      return response.data;
    }
  } catch (error) {
    handleApiError(error, "create SSH host");
  }
}

export async function updateSSHHost(
  hostId: number,
  hostData: SSHHostData,
): Promise<SSHHost> {
  try {
    const submitData = {
      name: hostData.name || "",
      ip: hostData.ip,
      port: parseInt(hostData.port.toString()) || 22,
      username: hostData.username,
      folder: hostData.folder || "",
      tags: hostData.tags || [],
      pin: Boolean(hostData.pin),
      authType: hostData.authType,
      password: hostData.authType === "password" ? hostData.password : null,
      key: hostData.authType === "key" ? hostData.key : null,
      keyPassword: hostData.authType === "key" ? hostData.keyPassword : null,
      keyType: hostData.authType === "key" ? hostData.keyType : null,
      credentialId:
        hostData.authType === "credential" ? hostData.credentialId : null,
      overrideCredentialUsername: Boolean(hostData.overrideCredentialUsername),
      enableTerminal: Boolean(hostData.enableTerminal),
      enableTunnel: Boolean(hostData.enableTunnel),
      enableFileManager: Boolean(hostData.enableFileManager),
      enableDocker: Boolean(hostData.enableDocker),
      defaultPath: hostData.defaultPath || "/",
      tunnelConnections: hostData.tunnelConnections || [],
      jumpHosts: hostData.jumpHosts || [],
      quickActions: hostData.quickActions || [],
      statsConfig: hostData.statsConfig
        ? typeof hostData.statsConfig === "string"
          ? hostData.statsConfig
          : JSON.stringify(hostData.statsConfig)
        : null,
      dockerConfig: hostData.dockerConfig
        ? typeof hostData.dockerConfig === "string"
          ? hostData.dockerConfig
          : JSON.stringify(hostData.dockerConfig)
        : null,
      terminalConfig: hostData.terminalConfig || null,
      forceKeyboardInteractive: Boolean(hostData.forceKeyboardInteractive),
<<<<<<< HEAD
      notes: hostData.notes || "",
      expirationDate: hostData.expirationDate || "",
=======
      useSocks5: Boolean(hostData.useSocks5),
      socks5Host: hostData.socks5Host || null,
      socks5Port: hostData.socks5Port || null,
      socks5Username: hostData.socks5Username || null,
      socks5Password: hostData.socks5Password || null,
      socks5ProxyChain: hostData.socks5ProxyChain || null,
>>>>>>> ab1c63a4
    };

    if (!submitData.enableTunnel) {
      submitData.tunnelConnections = [];
    }
    if (!submitData.enableFileManager) {
      submitData.defaultPath = "";
    }

    if (hostData.authType === "key" && hostData.key instanceof File) {
      const formData = new FormData();
      formData.append("key", hostData.key);

      const dataWithoutFile = { ...submitData };
      delete dataWithoutFile.key;
      formData.append("data", JSON.stringify(dataWithoutFile));

      const response = await sshHostApi.put(`/db/host/${hostId}`, formData, {
        headers: { "Content-Type": "multipart/form-data" },
      });
      return response.data;
    } else {
      const response = await sshHostApi.put(`/db/host/${hostId}`, submitData);
      return response.data;
    }
  } catch (error) {
    handleApiError(error, "update SSH host");
  }
}

export async function bulkImportSSHHosts(hosts: SSHHostData[]): Promise<{
  message: string;
  success: number;
  failed: number;
  errors: string[];
}> {
  try {
    const response = await sshHostApi.post("/bulk-import", { hosts });
    return response.data;
  } catch (error) {
    handleApiError(error, "bulk import SSH hosts");
  }
}

export async function deleteSSHHost(
  hostId: number,
): Promise<Record<string, unknown>> {
  try {
    const response = await sshHostApi.delete(`/db/host/${hostId}`);
    return response.data;
  } catch (error) {
    handleApiError(error, "delete SSH host");
  }
}

export async function getSSHHostById(hostId: number): Promise<SSHHost> {
  try {
    const response = await sshHostApi.get(`/db/host/${hostId}`);
    return response.data;
  } catch (error) {
    handleApiError(error, "fetch SSH host");
  }
}

export async function exportSSHHostWithCredentials(
  hostId: number,
): Promise<SSHHost> {
  try {
    const response = await sshHostApi.get(`/db/host/${hostId}/export`);
    return response.data;
  } catch (error) {
    handleApiError(error, "export SSH host with credentials");
  }
}

// ============================================================================
// SSH AUTOSTART MANAGEMENT
// ============================================================================

export async function enableAutoStart(
  sshConfigId: number,
): Promise<Record<string, unknown>> {
  try {
    const response = await sshHostApi.post("/autostart/enable", {
      sshConfigId,
    });
    return response.data;
  } catch (error) {
    handleApiError(error, "enable autostart");
  }
}

export async function disableAutoStart(
  sshConfigId: number,
): Promise<Record<string, unknown>> {
  try {
    const response = await sshHostApi.delete("/autostart/disable", {
      data: { sshConfigId },
    });
    return response.data;
  } catch (error) {
    handleApiError(error, "disable autostart");
  }
}

export async function getAutoStartStatus(): Promise<{
  autostart_configs: Array<{
    sshConfigId: number;
    host: string;
    port: number;
    username: string;
    authType: string;
  }>;
  total_count: number;
}> {
  try {
    const response = await sshHostApi.get("/autostart/status");
    return response.data;
  } catch (error) {
    handleApiError(error, "fetch autostart status");
  }
}

// ============================================================================
// TUNNEL MANAGEMENT
// ============================================================================

export async function getTunnelStatuses(): Promise<
  Record<string, TunnelStatus>
> {
  try {
    const response = await tunnelApi.get("/tunnel/status");
    return response.data || {};
  } catch (error) {
    handleApiError(error, "fetch tunnel statuses");
  }
}

export async function getTunnelStatusByName(
  tunnelName: string,
): Promise<TunnelStatus | undefined> {
  const statuses = await getTunnelStatuses();
  return statuses[tunnelName];
}

export async function connectTunnel(
  tunnelConfig: TunnelConfig,
): Promise<Record<string, unknown>> {
  try {
    const response = await tunnelApi.post("/tunnel/connect", tunnelConfig);
    return response.data;
  } catch (error) {
    handleApiError(error, "connect tunnel");
  }
}

export async function disconnectTunnel(
  tunnelName: string,
): Promise<Record<string, unknown>> {
  try {
    const response = await tunnelApi.post("/tunnel/disconnect", { tunnelName });
    return response.data;
  } catch (error) {
    handleApiError(error, "disconnect tunnel");
  }
}

export async function cancelTunnel(
  tunnelName: string,
): Promise<Record<string, unknown>> {
  try {
    const response = await tunnelApi.post("/tunnel/cancel", { tunnelName });
    return response.data;
  } catch (error) {
    handleApiError(error, "cancel tunnel");
  }
}

// ============================================================================
// FILE MANAGER METADATA (Recent, Pinned, Shortcuts)
// ============================================================================

export async function getFileManagerRecent(
  hostId: number,
): Promise<FileManagerFile[]> {
  try {
    const response = await sshHostApi.get(
      `/file_manager/recent?hostId=${hostId}`,
    );
    return response.data || [];
  } catch {
    return [];
  }
}

export async function addFileManagerRecent(
  file: FileManagerOperation,
): Promise<Record<string, unknown>> {
  try {
    const response = await sshHostApi.post("/file_manager/recent", file);
    return response.data;
  } catch (error) {
    handleApiError(error, "add recent file");
  }
}

export async function removeFileManagerRecent(
  file: FileManagerOperation,
): Promise<Record<string, unknown>> {
  try {
    const response = await sshHostApi.delete("/file_manager/recent", {
      data: file,
    });
    return response.data;
  } catch (error) {
    handleApiError(error, "remove recent file");
  }
}

export async function getFileManagerPinned(
  hostId: number,
): Promise<FileManagerFile[]> {
  try {
    const response = await sshHostApi.get(
      `/file_manager/pinned?hostId=${hostId}`,
    );
    return response.data || [];
  } catch {
    return [];
  }
}

export async function addFileManagerPinned(
  file: FileManagerOperation,
): Promise<Record<string, unknown>> {
  try {
    const response = await sshHostApi.post("/file_manager/pinned", file);
    return response.data;
  } catch (error) {
    handleApiError(error, "add pinned file");
  }
}

export async function removeFileManagerPinned(
  file: FileManagerOperation,
): Promise<Record<string, unknown>> {
  try {
    const response = await sshHostApi.delete("/file_manager/pinned", {
      data: file,
    });
    return response.data;
  } catch (error) {
    handleApiError(error, "remove pinned file");
  }
}

export async function getFileManagerShortcuts(
  hostId: number,
): Promise<FileManagerShortcut[]> {
  try {
    const response = await sshHostApi.get(
      `/file_manager/shortcuts?hostId=${hostId}`,
    );
    return response.data || [];
  } catch {
    return [];
  }
}

export async function addFileManagerShortcut(
  shortcut: FileManagerOperation,
): Promise<Record<string, unknown>> {
  try {
    const response = await sshHostApi.post("/file_manager/shortcuts", shortcut);
    return response.data;
  } catch (error) {
    handleApiError(error, "add shortcut");
  }
}

export async function removeFileManagerShortcut(
  shortcut: FileManagerOperation,
): Promise<Record<string, unknown>> {
  try {
    const response = await sshHostApi.delete("/file_manager/shortcuts", {
      data: shortcut,
    });
    return response.data;
  } catch (error) {
    handleApiError(error, "remove shortcut");
  }
}

// ============================================================================
// SSH FILE OPERATIONS
// ============================================================================

export async function connectSSH(
  sessionId: string,
  config: {
    hostId?: number;
    ip: string;
    port: number;
    username: string;
    password?: string;
    sshKey?: string;
    keyPassword?: string;
    authType?: string;
    credentialId?: number;
    userId?: string;
    forceKeyboardInteractive?: boolean;
    useSocks5?: boolean;
    socks5Host?: string;
    socks5Port?: number;
    socks5Username?: string;
    socks5Password?: string;
    socks5ProxyChain?: unknown;
  },
): Promise<Record<string, unknown>> {
  try {
    const response = await fileManagerApi.post("/ssh/connect", {
      sessionId,
      ...config,
    });
    return response.data;
  } catch (error) {
    handleApiError(error, "connect SSH");
  }
}

export async function disconnectSSH(
  sessionId: string,
): Promise<Record<string, unknown>> {
  try {
    const response = await fileManagerApi.post("/ssh/disconnect", {
      sessionId,
    });
    return response.data;
  } catch (error) {
    handleApiError(error, "disconnect SSH");
  }
}

export async function verifySSHTOTP(
  sessionId: string,
  totpCode: string,
): Promise<Record<string, unknown>> {
  try {
    const response = await fileManagerApi.post("/ssh/connect-totp", {
      sessionId,
      totpCode,
    });
    return response.data;
  } catch (error) {
    handleApiError(error, "verify SSH TOTP");
  }
}

export async function getSSHStatus(
  sessionId: string,
): Promise<{ connected: boolean }> {
  try {
    const response = await fileManagerApi.get("/ssh/status", {
      params: { sessionId },
    });
    return response.data;
  } catch (error) {
    handleApiError(error, "get SSH status");
  }
}

export async function keepSSHAlive(
  sessionId: string,
): Promise<Record<string, unknown>> {
  try {
    const response = await fileManagerApi.post("/ssh/keepalive", {
      sessionId,
    });
    return response.data;
  } catch (error) {
    handleApiError(error, "SSH keepalive");
  }
}

export async function listSSHFiles(
  sessionId: string,
  path: string,
): Promise<{ files: unknown[]; path: string }> {
  try {
    const response = await fileManagerApi.get("/ssh/listFiles", {
      params: { sessionId, path },
    });
    return response.data || { files: [], path };
  } catch (error) {
    handleApiError(error, "list SSH files");
    return { files: [], path };
  }
}

export async function identifySSHSymlink(
  sessionId: string,
  path: string,
): Promise<{ path: string; target: string; type: "directory" | "file" }> {
  try {
    const response = await fileManagerApi.get("/ssh/identifySymlink", {
      params: { sessionId, path },
    });
    return response.data;
  } catch (error) {
    handleApiError(error, "identify SSH symlink");
  }
}

export async function readSSHFile(
  sessionId: string,
  path: string,
): Promise<{ content: string; path: string }> {
  try {
    const response = await fileManagerApi.get("/ssh/readFile", {
      params: { sessionId, path },
    });
    return response.data;
  } catch (error: unknown) {
    if (error.response?.status === 404) {
      const customError = new Error("File not found");
      (
        customError as Error & { response?: unknown; isFileNotFound?: boolean }
      ).response = error.response;
      (
        customError as Error & { response?: unknown; isFileNotFound?: boolean }
      ).isFileNotFound = error.response.data?.fileNotFound || true;
      throw customError;
    }
    handleApiError(error, "read SSH file");
  }
}

export async function writeSSHFile(
  sessionId: string,
  path: string,
  content: string,
  hostId?: number,
  userId?: string,
): Promise<Record<string, unknown>> {
  try {
    const response = await fileManagerApi.post("/ssh/writeFile", {
      sessionId,
      path,
      content,
      hostId,
      userId,
    });

    if (
      response.data &&
      (response.data.message === "File written successfully" ||
        response.status === 200)
    ) {
      return response.data;
    } else {
      throw new Error("File write operation did not return success status");
    }
  } catch (error) {
    handleApiError(error, "write SSH file");
  }
}

export async function uploadSSHFile(
  sessionId: string,
  path: string,
  fileName: string,
  content: string,
  hostId?: number,
  userId?: string,
): Promise<Record<string, unknown>> {
  try {
    const response = await fileManagerApi.post("/ssh/uploadFile", {
      sessionId,
      path,
      fileName,
      content,
      hostId,
      userId,
    });
    return response.data;
  } catch (error) {
    handleApiError(error, "upload SSH file");
  }
}

export async function downloadSSHFile(
  sessionId: string,
  filePath: string,
  hostId?: number,
  userId?: string,
): Promise<Record<string, unknown>> {
  try {
    const response = await fileManagerApi.post("/ssh/downloadFile", {
      sessionId,
      path: filePath,
      hostId,
      userId,
    });
    return response.data;
  } catch (error) {
    handleApiError(error, "download SSH file");
  }
}

export async function createSSHFile(
  sessionId: string,
  path: string,
  fileName: string,
  content: string = "",
  hostId?: number,
  userId?: string,
): Promise<Record<string, unknown>> {
  try {
    const response = await fileManagerApi.post("/ssh/createFile", {
      sessionId,
      path,
      fileName,
      content,
      hostId,
      userId,
    });
    return response.data;
  } catch (error) {
    handleApiError(error, "create SSH file");
  }
}

export async function createSSHFolder(
  sessionId: string,
  path: string,
  folderName: string,
  hostId?: number,
  userId?: string,
): Promise<Record<string, unknown>> {
  try {
    const response = await fileManagerApi.post("/ssh/createFolder", {
      sessionId,
      path,
      folderName,
      hostId,
      userId,
    });
    return response.data;
  } catch (error) {
    handleApiError(error, "create SSH folder");
  }
}

export async function deleteSSHItem(
  sessionId: string,
  path: string,
  isDirectory: boolean,
  hostId?: number,
  userId?: string,
): Promise<Record<string, unknown>> {
  try {
    const response = await fileManagerApi.delete("/ssh/deleteItem", {
      data: {
        sessionId,
        path,
        isDirectory,
        hostId,
        userId,
      },
    });
    return response.data;
  } catch (error) {
    handleApiError(error, "delete SSH item");
  }
}

export async function copySSHItem(
  sessionId: string,
  sourcePath: string,
  targetDir: string,
  hostId?: number,
  userId?: string,
): Promise<Record<string, unknown>> {
  try {
    const response = await fileManagerApi.post(
      "/ssh/copyItem",
      {
        sessionId,
        sourcePath,
        targetDir,
        hostId,
        userId,
      },
      {
        timeout: 60000,
      },
    );
    return response.data;
  } catch (error) {
    handleApiError(error, "copy SSH item");
    throw error;
  }
}

export async function renameSSHItem(
  sessionId: string,
  oldPath: string,
  newName: string,
  hostId?: number,
  userId?: string,
): Promise<Record<string, unknown>> {
  try {
    const response = await fileManagerApi.put("/ssh/renameItem", {
      sessionId,
      oldPath,
      newName,
      hostId,
      userId,
    });
    return response.data;
  } catch (error) {
    handleApiError(error, "rename SSH item");
    throw error;
  }
}

export async function moveSSHItem(
  sessionId: string,
  oldPath: string,
  newPath: string,
  hostId?: number,
  userId?: string,
): Promise<Record<string, unknown>> {
  try {
    const response = await fileManagerApi.put(
      "/ssh/moveItem",
      {
        sessionId,
        oldPath,
        newPath,
        hostId,
        userId,
      },
      {
        timeout: 60000,
      },
    );
    return response.data;
  } catch (error) {
    handleApiError(error, "move SSH item");
    throw error;
  }
}

export async function changeSSHPermissions(
  sessionId: string,
  path: string,
  permissions: string,
  hostId?: number,
  userId?: string,
): Promise<{ success: boolean; message: string }> {
  try {
    fileLogger.info("Changing SSH file permissions", {
      operation: "change_permissions",
      sessionId,
      path,
      permissions,
      hostId,
      userId,
    });

    const response = await fileManagerApi.post("/ssh/changePermissions", {
      sessionId,
      path,
      permissions,
      hostId,
      userId,
    });

    fileLogger.success("SSH file permissions changed successfully", {
      operation: "change_permissions",
      sessionId,
      path,
      permissions,
    });

    return response.data;
  } catch (error) {
    fileLogger.error("Failed to change SSH file permissions", error, {
      operation: "change_permissions",
      sessionId,
      path,
      permissions,
    });
    handleApiError(error, "change SSH permissions");
    throw error;
  }
}

export async function extractSSHArchive(
  sessionId: string,
  archivePath: string,
  extractPath?: string,
  hostId?: number,
  userId?: string,
): Promise<{ success: boolean; message: string; extractPath: string }> {
  try {
    fileLogger.info("Extracting archive", {
      operation: "extract_archive",
      sessionId,
      archivePath,
      extractPath,
      hostId,
      userId,
    });

    const response = await fileManagerApi.post("/ssh/extractArchive", {
      sessionId,
      archivePath,
      extractPath,
      hostId,
      userId,
    });

    fileLogger.success("Archive extracted successfully", {
      operation: "extract_archive",
      sessionId,
      archivePath,
      extractPath: response.data.extractPath,
    });

    return response.data;
  } catch (error) {
    fileLogger.error("Failed to extract archive", error, {
      operation: "extract_archive",
      sessionId,
      archivePath,
      extractPath,
    });
    handleApiError(error, "extract archive");
    throw error;
  }
}

export async function compressSSHFiles(
  sessionId: string,
  paths: string[],
  archiveName: string,
  format?: string,
  hostId?: number,
  userId?: string,
): Promise<{ success: boolean; message: string; archivePath: string }> {
  try {
    fileLogger.info("Compressing files", {
      operation: "compress_files",
      sessionId,
      paths,
      archiveName,
      format,
      hostId,
      userId,
    });

    const response = await fileManagerApi.post("/ssh/compressFiles", {
      sessionId,
      paths,
      archiveName,
      format: format || "zip",
      hostId,
      userId,
    });

    fileLogger.success("Files compressed successfully", {
      operation: "compress_files",
      sessionId,
      paths,
      archivePath: response.data.archivePath,
    });

    return response.data;
  } catch (error) {
    fileLogger.error("Failed to compress files", error, {
      operation: "compress_files",
      sessionId,
      paths,
      archiveName,
      format,
    });
    handleApiError(error, "compress files");
    throw error;
  }
}

// ============================================================================
// FILE MANAGER DATA
// ============================================================================

export async function getRecentFiles(
  hostId: number,
): Promise<Record<string, unknown>> {
  try {
    const response = await authApi.get("/ssh/file_manager/recent", {
      params: { hostId },
    });
    return response.data;
  } catch (error) {
    handleApiError(error, "get recent files");
    throw error;
  }
}

export async function addRecentFile(
  hostId: number,
  path: string,
  name?: string,
): Promise<Record<string, unknown>> {
  try {
    const response = await authApi.post("/ssh/file_manager/recent", {
      hostId,
      path,
      name,
    });
    return response.data;
  } catch (error) {
    handleApiError(error, "add recent file");
    throw error;
  }
}

export async function removeRecentFile(
  hostId: number,
  path: string,
): Promise<Record<string, unknown>> {
  try {
    const response = await authApi.delete("/ssh/file_manager/recent", {
      data: { hostId, path },
    });
    return response.data;
  } catch (error) {
    handleApiError(error, "remove recent file");
    throw error;
  }
}

export async function getPinnedFiles(
  hostId: number,
): Promise<Record<string, unknown>> {
  try {
    const response = await authApi.get("/ssh/file_manager/pinned", {
      params: { hostId },
    });
    return response.data;
  } catch (error) {
    handleApiError(error, "get pinned files");
    throw error;
  }
}

export async function addPinnedFile(
  hostId: number,
  path: string,
  name?: string,
): Promise<Record<string, unknown>> {
  try {
    const response = await authApi.post("/ssh/file_manager/pinned", {
      hostId,
      path,
      name,
    });
    return response.data;
  } catch (error) {
    handleApiError(error, "add pinned file");
    throw error;
  }
}

export async function removePinnedFile(
  hostId: number,
  path: string,
): Promise<Record<string, unknown>> {
  try {
    const response = await authApi.delete("/ssh/file_manager/pinned", {
      data: { hostId, path },
    });
    return response.data;
  } catch (error) {
    handleApiError(error, "remove pinned file");
    throw error;
  }
}

export async function getFolderShortcuts(
  hostId: number,
): Promise<Record<string, unknown>> {
  try {
    const response = await authApi.get("/ssh/file_manager/shortcuts", {
      params: { hostId },
    });
    return response.data;
  } catch (error) {
    handleApiError(error, "get folder shortcuts");
    throw error;
  }
}

export async function addFolderShortcut(
  hostId: number,
  path: string,
  name?: string,
): Promise<Record<string, unknown>> {
  try {
    const response = await authApi.post("/ssh/file_manager/shortcuts", {
      hostId,
      path,
      name,
    });
    return response.data;
  } catch (error) {
    handleApiError(error, "add folder shortcut");
    throw error;
  }
}

export async function removeFolderShortcut(
  hostId: number,
  path: string,
): Promise<Record<string, unknown>> {
  try {
    const response = await authApi.delete("/ssh/file_manager/shortcuts", {
      data: { hostId, path },
    });
    return response.data;
  } catch (error) {
    handleApiError(error, "remove folder shortcut");
    throw error;
  }
}

// ============================================================================
// SERVER STATISTICS
// ============================================================================

export async function getAllServerStatuses(): Promise<
  Record<number, ServerStatus>
> {
  try {
    const response = await statsApi.get("/status");
    return response.data || {};
  } catch (error) {
    handleApiError(error, "fetch server statuses");
  }
}

export async function getServerStatusById(id: number): Promise<ServerStatus> {
  try {
    const response = await statsApi.get(`/status/${id}`);
    return response.data;
  } catch (error) {
    handleApiError(error, "fetch server status");
  }
}

export async function getServerMetricsById(id: number): Promise<ServerMetrics> {
  try {
    const response = await statsApi.get(`/metrics/${id}`);
    return response.data;
  } catch (error) {
    handleApiError(error, "fetch server metrics");
  }
}

export async function refreshServerPolling(): Promise<void> {
  try {
    await statsApi.post("/refresh");
  } catch (error) {
    console.warn("Failed to refresh server polling:", error);
  }
}

export async function notifyHostCreatedOrUpdated(
  hostId: number,
): Promise<void> {
  try {
    await statsApi.post("/host-updated", { hostId });
  } catch (error) {
    console.warn("Failed to notify stats server of host update:", error);
  }
}

// ============================================================================
// AUTHENTICATION
// ============================================================================

export async function registerUser(
  username: string,
  password: string,
): Promise<Record<string, unknown>> {
  try {
    const response = await authApi.post("/users/create", {
      username,
      password,
    });
    return response.data;
  } catch (error) {
    handleApiError(error, "register user");
  }
}

export async function loginUser(
  username: string,
  password: string,
): Promise<AuthResponse> {
  try {
    const response = await authApi.post("/users/login", { username, password });

    const hasToken = response.data.token;

    if (isElectron() && hasToken) {
      localStorage.setItem("jwt", response.data.token);
    }

    const isInIframe =
      typeof window !== "undefined" && window.self !== window.top;

    if (isInIframe && hasToken) {
      localStorage.setItem("jwt", response.data.token);

      try {
        window.parent.postMessage(
          {
            type: "AUTH_SUCCESS",
            token: response.data.token,
            source: "login_api",
            platform: "desktop",
            timestamp: Date.now(),
          },
          "*",
        );
      } catch (e) {
        console.error("[main-axios] Error posting message to parent:", e);
      }
    }

    return {
      token: response.data.token || "cookie-based",
      success: response.data.success,
      is_admin: response.data.is_admin,
      username: response.data.username,
      requires_totp: response.data.requires_totp,
      temp_token: response.data.temp_token,
    };
  } catch (error) {
    handleApiError(error, "login user");
  }
}

export async function logoutUser(): Promise<{
  success: boolean;
  message: string;
}> {
  try {
    const response = await authApi.post("/users/logout");
    return response.data;
  } catch (error) {
    handleApiError(error, "logout user");
  }
}

export async function getUserInfo(): Promise<UserInfo> {
  try {
    const response = await authApi.get("/users/me");
    return response.data;
  } catch (error) {
    handleApiError(error, "fetch user info");
  }
}

export async function unlockUserData(
  password: string,
): Promise<{ success: boolean; message: string }> {
  try {
    const response = await authApi.post("/users/unlock-data", { password });
    return response.data;
  } catch (error) {
    handleApiError(error, "unlock user data");
  }
}

export async function getRegistrationAllowed(): Promise<{ allowed: boolean }> {
  try {
    const response = await authApi.get("/users/registration-allowed");
    return response.data;
  } catch (error) {
    handleApiError(error, "check registration status");
  }
}

export async function getPasswordLoginAllowed(): Promise<{ allowed: boolean }> {
  try {
    const response = await authApi.get("/users/password-login-allowed");
    return response.data;
  } catch (error) {
    handleApiError(error, "check password login status");
  }
}

export async function getOIDCConfig(): Promise<Record<string, unknown>> {
  try {
    const response = await authApi.get("/users/oidc-config");
    return response.data;
  } catch (error: unknown) {
    console.warn(
      "Failed to fetch OIDC config:",
      error.response?.data?.error || error.message,
    );
    return null;
  }
}

export async function getAdminOIDCConfig(): Promise<Record<string, unknown>> {
  try {
    const response = await authApi.get("/users/oidc-config/admin");
    return response.data;
  } catch (error) {
    handleApiError(error, "fetch admin OIDC config");
  }
}

export async function getSetupRequired(): Promise<{ setup_required: boolean }> {
  try {
    const response = await authApi.get("/users/setup-required");
    return response.data;
  } catch (error) {
    handleApiError(error, "check setup status");
  }
}

export async function getUserCount(): Promise<UserCount> {
  try {
    const response = await authApi.get("/users/count");
    return response.data;
  } catch (error) {
    handleApiError(error, "fetch user count");
  }
}

export async function initiatePasswordReset(
  username: string,
): Promise<Record<string, unknown>> {
  try {
    const response = await authApi.post("/users/initiate-reset", { username });
    return response.data;
  } catch (error) {
    handleApiError(error, "initiate password reset");
  }
}

export async function verifyPasswordResetCode(
  username: string,
  resetCode: string,
): Promise<Record<string, unknown>> {
  try {
    const response = await authApi.post("/users/verify-reset-code", {
      username,
      resetCode,
    });
    return response.data;
  } catch (error) {
    handleApiError(error, "verify reset code");
  }
}

export async function completePasswordReset(
  username: string,
  tempToken: string,
  newPassword: string,
): Promise<Record<string, unknown>> {
  try {
    const response = await authApi.post("/users/complete-reset", {
      username,
      tempToken,
      newPassword,
    });
    return response.data;
  } catch (error) {
    handleApiError(error, "complete password reset");
  }
}

export async function changePassword(oldPassword: string, newPassword: string) {
  try {
    const response = await authApi.post("/users/change-password", {
      oldPassword,
      newPassword,
    });
    return response.data;
  } catch (error) {
    handleApiError(error, "change password");
  }
}

export async function getOIDCAuthorizeUrl(): Promise<OIDCAuthorize> {
  try {
    const response = await authApi.get("/users/oidc/authorize");
    return response.data;
  } catch (error) {
    handleApiError(error, "get OIDC authorize URL");
  }
}

// ============================================================================
// USER MANAGEMENT
// ============================================================================

export async function getUserList(): Promise<{ users: UserInfo[] }> {
  try {
    const response = await authApi.get("/users/list");
    return response.data;
  } catch (error) {
    handleApiError(error, "fetch user list");
  }
}

export async function getSessions(): Promise<{
  sessions: {
    id: string;
    userId: string;
    username?: string;
    deviceType: string;
    deviceInfo: string;
    createdAt: string;
    expiresAt: string;
    lastActiveAt: string;
    jwtToken: string;
    isRevoked?: boolean;
  }[];
}> {
  try {
    const response = await authApi.get("/users/sessions");
    return response.data;
  } catch (error) {
    handleApiError(error, "fetch sessions");
  }
}

export async function revokeSession(
  sessionId: string,
): Promise<{ success: boolean; message: string }> {
  try {
    const response = await authApi.delete(`/users/sessions/${sessionId}`);
    return response.data;
  } catch (error) {
    handleApiError(error, "revoke session");
  }
}

export async function revokeAllUserSessions(
  userId: string,
): Promise<{ success: boolean; message: string }> {
  try {
    const response = await authApi.post("/users/sessions/revoke-all", {
      targetUserId: userId,
      exceptCurrent: false,
    });
    return response.data;
  } catch (error) {
    handleApiError(error, "revoke all user sessions");
  }
}

export async function makeUserAdmin(
  username: string,
): Promise<Record<string, unknown>> {
  try {
    const response = await authApi.post("/users/make-admin", { username });
    return response.data;
  } catch (error) {
    handleApiError(error, "make user admin");
  }
}

export async function removeAdminStatus(
  username: string,
): Promise<Record<string, unknown>> {
  try {
    const response = await authApi.post("/users/remove-admin", { username });
    return response.data;
  } catch (error) {
    handleApiError(error, "remove admin status");
  }
}

export async function deleteUser(
  username: string,
): Promise<Record<string, unknown>> {
  try {
    const response = await authApi.delete("/users/delete-user", {
      data: { username },
    });
    return response.data;
  } catch (error) {
    handleApiError(error, "delete user");
  }
}

export async function deleteAccount(
  password: string,
): Promise<Record<string, unknown>> {
  try {
    const response = await authApi.delete("/users/delete-account", {
      data: { password },
    });
    return response.data;
  } catch (error) {
    handleApiError(error, "delete account");
  }
}

export async function updateRegistrationAllowed(
  allowed: boolean,
): Promise<Record<string, unknown>> {
  try {
    const response = await authApi.patch("/users/registration-allowed", {
      allowed,
    });
    return response.data;
  } catch (error) {
    handleApiError(error, "update registration allowed");
  }
}

export async function updatePasswordLoginAllowed(
  allowed: boolean,
): Promise<{ allowed: boolean }> {
  try {
    const response = await authApi.patch("/users/password-login-allowed", {
      allowed,
    });
    return response.data;
  } catch (error) {
    handleApiError(error, "update password login allowed");
  }
}

export async function updateOIDCConfig(
  config: Record<string, unknown>,
): Promise<Record<string, unknown>> {
  try {
    const response = await authApi.post("/users/oidc-config", config);
    return response.data;
  } catch (error) {
    handleApiError(error, "update OIDC config");
  }
}

export async function disableOIDCConfig(): Promise<Record<string, unknown>> {
  try {
    const response = await authApi.delete("/users/oidc-config");
    return response.data;
  } catch (error) {
    handleApiError(error, "disable OIDC config");
  }
}

// ============================================================================
// ALERTS
// ============================================================================

export async function setupTOTP(): Promise<{
  secret: string;
  qr_code: string;
}> {
  try {
    const response = await authApi.post("/users/totp/setup");
    return response.data;
  } catch (error) {
    handleApiError(error as AxiosError, "setup TOTP");
    throw error;
  }
}

export async function enableTOTP(
  totp_code: string,
): Promise<{ message: string; backup_codes: string[] }> {
  try {
    const response = await authApi.post("/users/totp/enable", { totp_code });
    return response.data;
  } catch (error) {
    handleApiError(error as AxiosError, "enable TOTP");
    throw error;
  }
}

export async function disableTOTP(
  password?: string,
  totp_code?: string,
): Promise<{ message: string }> {
  try {
    const response = await authApi.post("/users/totp/disable", {
      password,
      totp_code,
    });
    return response.data;
  } catch (error) {
    handleApiError(error as AxiosError, "disable TOTP");
    throw error;
  }
}

export async function verifyTOTPLogin(
  temp_token: string,
  totp_code: string,
): Promise<AuthResponse> {
  try {
    const response = await authApi.post("/users/totp/verify-login", {
      temp_token,
      totp_code,
    });

    const hasToken = response.data.token;

    if (isElectron() && hasToken) {
      localStorage.setItem("jwt", response.data.token);
    }

    const isInIframe =
      typeof window !== "undefined" && window.self !== window.top;

    if (isInIframe && hasToken) {
      localStorage.setItem("jwt", response.data.token);

      try {
        window.parent.postMessage(
          {
            type: "AUTH_SUCCESS",
            token: response.data.token,
            source: "totp_verify",
            platform: "desktop",
            timestamp: Date.now(),
          },
          "*",
        );
      } catch (e) {
        console.error("[main-axios] Error posting message to parent:", e);
      }
    }

    return response.data;
  } catch (error) {
    handleApiError(error as AxiosError, "verify TOTP login");
    throw error;
  }
}

export async function generateBackupCodes(
  password?: string,
  totp_code?: string,
): Promise<{ backup_codes: string[] }> {
  try {
    const response = await authApi.post("/users/totp/backup-codes", {
      password,
      totp_code,
    });
    return response.data;
  } catch (error) {
    handleApiError(error as AxiosError, "generate backup codes");
    throw error;
  }
}

export async function getUserAlerts(): Promise<{
  alerts: Array<Record<string, unknown>>;
}> {
  try {
    const response = await authApi.get(`/alerts`);
    return response.data;
  } catch (error) {
    handleApiError(error, "fetch user alerts");
  }
}

export async function dismissAlert(
  alertId: string,
): Promise<Record<string, unknown>> {
  try {
    const response = await authApi.post("/alerts/dismiss", { alertId });
    return response.data;
  } catch (error) {
    handleApiError(error, "dismiss alert");
  }
}

// ============================================================================
// UPDATES & RELEASES
// ============================================================================

export async function getReleasesRSS(
  perPage: number = 100,
): Promise<Record<string, unknown>> {
  try {
    const response = await authApi.get(`/releases/rss?per_page=${perPage}`);
    return response.data;
  } catch (error) {
    handleApiError(error, "fetch releases RSS");
  }
}

export async function getVersionInfo(): Promise<Record<string, unknown>> {
  try {
    const response = await authApi.get("/version");
    return response.data;
  } catch (error) {
    handleApiError(error, "fetch version info");
  }
}

// ============================================================================
// DATABASE HEALTH
// ============================================================================

export async function getDatabaseHealth(): Promise<Record<string, unknown>> {
  try {
    const response = await authApi.get("/health");
    return response.data;
  } catch (error) {
    handleApiError(error, "check database health");
  }
}

// ============================================================================
// SSH CREDENTIALS MANAGEMENT
// ============================================================================

export async function getCredentials(): Promise<Record<string, unknown>> {
  try {
    const response = await authApi.get("/credentials");
    return response.data;
  } catch (error) {
    throw handleApiError(error, "fetch credentials");
  }
}

export async function getCredentialDetails(
  credentialId: number,
): Promise<Record<string, unknown>> {
  try {
    const response = await authApi.get(`/credentials/${credentialId}`);
    return response.data;
  } catch (error) {
    throw handleApiError(error, "fetch credential details");
  }
}

export async function createCredential(
  credentialData: Record<string, unknown>,
): Promise<Record<string, unknown>> {
  try {
    const response = await authApi.post("/credentials", credentialData);
    return response.data;
  } catch (error) {
    throw handleApiError(error, "create credential");
  }
}

export async function updateCredential(
  credentialId: number,
  credentialData: Record<string, unknown>,
): Promise<Record<string, unknown>> {
  try {
    const response = await authApi.put(
      `/credentials/${credentialId}`,
      credentialData,
    );
    return response.data;
  } catch (error) {
    throw handleApiError(error, "update credential");
  }
}

export async function deleteCredential(
  credentialId: number,
): Promise<Record<string, unknown>> {
  try {
    const response = await authApi.delete(`/credentials/${credentialId}`);
    return response.data;
  } catch (error) {
    throw handleApiError(error, "delete credential");
  }
}

export async function getCredentialHosts(
  credentialId: number,
): Promise<Record<string, unknown>> {
  try {
    const response = await authApi.get(`/credentials/${credentialId}/hosts`);
    return response.data;
  } catch (error) {
    handleApiError(error, "fetch credential hosts");
  }
}

export async function getCredentialFolders(): Promise<Record<string, unknown>> {
  try {
    const response = await authApi.get("/credentials/folders");
    return response.data;
  } catch (error) {
    handleApiError(error, "fetch credential folders");
  }
}

export async function getSSHHostWithCredentials(
  hostId: number,
): Promise<Record<string, unknown>> {
  try {
    const response = await sshHostApi.get(
      `/db/host/${hostId}/with-credentials`,
    );
    return response.data;
  } catch (error) {
    handleApiError(error, "fetch SSH host with credentials");
  }
}

export async function applyCredentialToHost(
  hostId: number,
  credentialId: number,
): Promise<Record<string, unknown>> {
  try {
    const response = await sshHostApi.post(
      `/db/host/${hostId}/apply-credential`,
      { credentialId },
    );
    return response.data;
  } catch (error) {
    throw handleApiError(error, "apply credential to host");
  }
}

export async function removeCredentialFromHost(
  hostId: number,
): Promise<Record<string, unknown>> {
  try {
    const response = await sshHostApi.delete(`/db/host/${hostId}/credential`);
    return response.data;
  } catch (error) {
    throw handleApiError(error, "remove credential from host");
  }
}

export async function migrateHostToCredential(
  hostId: number,
  credentialName: string,
): Promise<Record<string, unknown>> {
  try {
    const response = await sshHostApi.post(
      `/db/host/${hostId}/migrate-to-credential`,
      { credentialName },
    );
    return response.data;
  } catch (error) {
    throw handleApiError(error, "migrate host to credential");
  }
}

// ============================================================================
// SSH FOLDER MANAGEMENT
// ============================================================================

export async function getFoldersWithStats(): Promise<Record<string, unknown>> {
  try {
    const response = await authApi.get("/ssh/db/folders/with-stats");
    return response.data;
  } catch (error) {
    handleApiError(error, "fetch folders with statistics");
  }
}

export async function renameFolder(
  oldName: string,
  newName: string,
): Promise<Record<string, unknown>> {
  try {
    const response = await authApi.put("/ssh/folders/rename", {
      oldName,
      newName,
    });
    return response.data;
  } catch (error) {
    handleApiError(error, "rename folder");
  }
}

export async function getSSHFolders(): Promise<SSHFolder[]> {
  try {
    sshLogger.info("Fetching SSH folders", {
      operation: "fetch_ssh_folders",
    });

    const response = await authApi.get("/ssh/folders");

    sshLogger.success("SSH folders fetched successfully", {
      operation: "fetch_ssh_folders",
      count: response.data.length,
    });

    return response.data;
  } catch (error) {
    sshLogger.error("Failed to fetch SSH folders", error, {
      operation: "fetch_ssh_folders",
    });
    handleApiError(error, "fetch SSH folders");
    throw error;
  }
}

export async function updateFolderMetadata(
  name: string,
  color?: string,
  icon?: string,
): Promise<void> {
  try {
    sshLogger.info("Updating folder metadata", {
      operation: "update_folder_metadata",
      name,
      color,
      icon,
    });

    await authApi.put("/ssh/folders/metadata", {
      name,
      color,
      icon,
    });

    sshLogger.success("Folder metadata updated successfully", {
      operation: "update_folder_metadata",
      name,
    });
  } catch (error) {
    sshLogger.error("Failed to update folder metadata", error, {
      operation: "update_folder_metadata",
      name,
    });
    handleApiError(error, "update folder metadata");
    throw error;
  }
}

export async function deleteAllHostsInFolder(
  folderName: string,
): Promise<{ deletedCount: number }> {
  try {
    sshLogger.info("Deleting all hosts in folder", {
      operation: "delete_folder_hosts",
      folderName,
    });

    const response = await authApi.delete(
      `/ssh/folders/${encodeURIComponent(folderName)}/hosts`,
    );

    sshLogger.success("All hosts in folder deleted successfully", {
      operation: "delete_folder_hosts",
      folderName,
      deletedCount: response.data.deletedCount,
    });

    return response.data;
  } catch (error) {
    sshLogger.error("Failed to delete hosts in folder", error, {
      operation: "delete_folder_hosts",
      folderName,
    });
    handleApiError(error, "delete hosts in folder");
    throw error;
  }
}

export async function renameCredentialFolder(
  oldName: string,
  newName: string,
): Promise<Record<string, unknown>> {
  try {
    const response = await authApi.put("/credentials/folders/rename", {
      oldName,
      newName,
    });
    return response.data;
  } catch (error) {
    throw handleApiError(error, "rename credential folder");
  }
}

export async function detectKeyType(
  privateKey: string,
  keyPassword?: string,
): Promise<Record<string, unknown>> {
  try {
    const response = await authApi.post("/credentials/detect-key-type", {
      privateKey,
      keyPassword,
    });
    return response.data;
  } catch (error) {
    throw handleApiError(error, "detect key type");
  }
}

export async function detectPublicKeyType(
  publicKey: string,
): Promise<Record<string, unknown>> {
  try {
    const response = await authApi.post("/credentials/detect-public-key-type", {
      publicKey,
    });
    return response.data;
  } catch (error) {
    throw handleApiError(error, "detect public key type");
  }
}

export async function validateKeyPair(
  privateKey: string,
  publicKey: string,
  keyPassword?: string,
): Promise<Record<string, unknown>> {
  try {
    const response = await authApi.post("/credentials/validate-key-pair", {
      privateKey,
      publicKey,
      keyPassword,
    });
    return response.data;
  } catch (error) {
    throw handleApiError(error, "validate key pair");
  }
}

export async function generatePublicKeyFromPrivate(
  privateKey: string,
  keyPassword?: string,
): Promise<Record<string, unknown>> {
  try {
    const response = await authApi.post("/credentials/generate-public-key", {
      privateKey,
      keyPassword,
    });
    return response.data;
  } catch (error) {
    throw handleApiError(error, "generate public key from private key");
  }
}

export async function generateKeyPair(
  keyType: "ssh-ed25519" | "ssh-rsa" | "ecdsa-sha2-nistp256",
  keySize?: number,
  passphrase?: string,
): Promise<Record<string, unknown>> {
  try {
    const response = await authApi.post("/credentials/generate-key-pair", {
      keyType,
      keySize,
      passphrase,
    });
    return response.data;
  } catch (error) {
    throw handleApiError(error, "generate SSH key pair");
  }
}

export async function deployCredentialToHost(
  credentialId: number,
  targetHostId: number,
): Promise<Record<string, unknown>> {
  try {
    const response = await authApi.post(
      `/credentials/${credentialId}/deploy-to-host`,
      { targetHostId },
    );
    return response.data;
  } catch (error) {
    throw handleApiError(error, "deploy credential to host");
  }
}

// ============================================================================
// SNIPPETS API
// ============================================================================

export async function getSnippets(): Promise<Record<string, unknown>> {
  try {
    const response = await authApi.get("/snippets");
    return response.data;
  } catch (error) {
    throw handleApiError(error, "fetch snippets");
  }
}

export async function createSnippet(
  snippetData: Record<string, unknown>,
): Promise<Record<string, unknown>> {
  try {
    const response = await authApi.post("/snippets", snippetData);
    return response.data;
  } catch (error) {
    throw handleApiError(error, "create snippet");
  }
}

export async function updateSnippet(
  snippetId: number,
  snippetData: Record<string, unknown>,
): Promise<Record<string, unknown>> {
  try {
    const response = await authApi.put(`/snippets/${snippetId}`, snippetData);
    return response.data;
  } catch (error) {
    throw handleApiError(error, "update snippet");
  }
}

export async function deleteSnippet(
  snippetId: number,
): Promise<Record<string, unknown>> {
  try {
    const response = await authApi.delete(`/snippets/${snippetId}`);
    return response.data;
  } catch (error) {
    throw handleApiError(error, "delete snippet");
  }
}

export async function executeSnippet(
  snippetId: number,
  hostId: number,
): Promise<{ success: boolean; output: string; error?: string }> {
  try {
    const response = await authApi.post("/snippets/execute", {
      snippetId,
      hostId,
    });
    return response.data;
  } catch (error) {
    throw handleApiError(error, "execute snippet");
  }
}

export async function reorderSnippets(
  snippets: Array<{ id: number; order: number; folder?: string }>,
): Promise<{ success: boolean; updated: number }> {
  try {
    const response = await authApi.put("/snippets/reorder", { snippets });
    return response.data;
  } catch (error) {
    throw handleApiError(error, "reorder snippets");
  }
}

export async function getSnippetFolders(): Promise<Record<string, unknown>> {
  try {
    const response = await authApi.get("/snippets/folders");
    return response.data;
  } catch (error) {
    throw handleApiError(error, "fetch snippet folders");
  }
}

export async function createSnippetFolder(folderData: {
  name: string;
  color?: string;
  icon?: string;
}): Promise<Record<string, unknown>> {
  try {
    const response = await authApi.post("/snippets/folders", folderData);
    return response.data;
  } catch (error) {
    throw handleApiError(error, "create snippet folder");
  }
}

export async function updateSnippetFolderMetadata(
  folderName: string,
  metadata: { color?: string; icon?: string },
): Promise<Record<string, unknown>> {
  try {
    const response = await authApi.put(
      `/snippets/folders/${encodeURIComponent(folderName)}/metadata`,
      metadata,
    );
    return response.data;
  } catch (error) {
    throw handleApiError(error, "update snippet folder metadata");
  }
}

export async function renameSnippetFolder(
  oldName: string,
  newName: string,
): Promise<{ success: boolean; oldName: string; newName: string }> {
  try {
    const response = await authApi.put("/snippets/folders/rename", {
      oldName,
      newName,
    });
    return response.data;
  } catch (error) {
    throw handleApiError(error, "rename snippet folder");
  }
}

export async function deleteSnippetFolder(
  folderName: string,
): Promise<{ success: boolean }> {
  try {
    const response = await authApi.delete(
      `/snippets/folders/${encodeURIComponent(folderName)}`,
    );
    return response.data;
  } catch (error) {
    throw handleApiError(error, "delete snippet folder");
  }
}

// ============================================================================
// HOMEPAGE API
// ============================================================================

export interface UptimeInfo {
  uptimeMs: number;
  uptimeSeconds: number;
  formatted: string;
}

export interface RecentActivityItem {
  id: number;
  userId: string;
  type: "terminal" | "file_manager";
  hostId: number;
  hostName: string;
  timestamp: string;
}

export async function getUptime(): Promise<UptimeInfo> {
  try {
    const response = await homepageApi.get("/uptime");
    return response.data;
  } catch (error) {
    throw handleApiError(error, "fetch uptime");
  }
}

export async function getRecentActivity(
  limit?: number,
): Promise<RecentActivityItem[]> {
  try {
    const response = await homepageApi.get("/activity/recent", {
      params: { limit },
    });
    return response.data;
  } catch (error) {
    throw handleApiError(error, "fetch recent activity");
  }
}

export async function logActivity(
  type: "terminal" | "file_manager",
  hostId: number,
  hostName: string,
): Promise<{ message: string; id: number | string }> {
  try {
    const response = await homepageApi.post("/activity/log", {
      type,
      hostId,
      hostName,
    });
    return response.data;
  } catch (error) {
    throw handleApiError(error, "log activity");
  }
}

export async function resetRecentActivity(): Promise<{ message: string }> {
  try {
    const response = await homepageApi.delete("/activity/reset");
    return response.data;
  } catch (error) {
    throw handleApiError(error, "reset recent activity");
  }
}

// ============================================================================
// COMMAND HISTORY API
// ============================================================================

export async function saveCommandToHistory(
  hostId: number,
  command: string,
): Promise<{ id: number; command: string; executedAt: string }> {
  try {
    const response = await authApi.post("/terminal/command_history", {
      hostId,
      command,
    });
    return response.data;
  } catch (error) {
    throw handleApiError(error, "save command to history");
  }
}

export async function getCommandHistory(
  hostId: number,
  limit: number = 100,
): Promise<string[]> {
  try {
    const response = await authApi.get(`/terminal/command_history/${hostId}`, {
      params: { limit },
    });
    return response.data;
  } catch (error) {
    throw handleApiError(error, "fetch command history");
  }
}

export async function deleteCommandFromHistory(
  hostId: number,
  command: string,
): Promise<{ success: boolean }> {
  try {
    const response = await authApi.post("/terminal/command_history/delete", {
      hostId,
      command,
    });
    return response.data;
  } catch (error) {
    throw handleApiError(error, "delete command from history");
  }
}

export async function clearCommandHistory(
  hostId: number,
): Promise<{ success: boolean }> {
  try {
    const response = await authApi.delete(
      `/terminal/command_history/${hostId}`,
    );
    return response.data;
  } catch (error) {
    throw handleApiError(error, "clear command history");
  }
}

// ============================================================================
// OIDC ACCOUNT LINKING
// ============================================================================

export async function linkOIDCToPasswordAccount(
  oidcUserId: string,
  targetUsername: string,
): Promise<{ success: boolean; message: string }> {
  try {
    const response = await authApi.post("/users/link-oidc-to-password", {
      oidcUserId,
      targetUsername,
    });
    return response.data;
  } catch (error) {
    throw handleApiError(error, "link OIDC account to password account");
  }
}

export async function unlinkOIDCFromPasswordAccount(
  userId: string,
): Promise<{ success: boolean; message: string }> {
  try {
    const response = await authApi.post("/users/unlink-oidc-from-password", {
      userId,
    });
    return response.data;
  } catch (error) {
    throw handleApiError(error, "unlink OIDC from password account");
  }
}

// ============================================================================
// RBAC MANAGEMENT
// ============================================================================

// Role Management
export async function getRoles(): Promise<{ roles: Role[] }> {
  try {
    const response = await rbacApi.get("/rbac/roles");
    return response.data;
  } catch (error) {
    throw handleApiError(error, "fetch roles");
  }
}

export async function createRole(roleData: {
  name: string;
  displayName: string;
  description?: string | null;
}): Promise<{ role: Role }> {
  try {
    const response = await rbacApi.post("/rbac/roles", roleData);
    return response.data;
  } catch (error) {
    throw handleApiError(error, "create role");
  }
}

export async function updateRole(
  roleId: number,
  roleData: {
    displayName?: string;
    description?: string | null;
  },
): Promise<{ role: Role }> {
  try {
    const response = await rbacApi.put(`/rbac/roles/${roleId}`, roleData);
    return response.data;
  } catch (error) {
    throw handleApiError(error, "update role");
  }
}

export async function deleteRole(roleId: number): Promise<{ success: boolean }> {
  try {
    const response = await rbacApi.delete(`/rbac/roles/${roleId}`);
    return response.data;
  } catch (error) {
    throw handleApiError(error, "delete role");
  }
}

// User-Role Management
export async function getUserRoles(userId: string): Promise<{ roles: UserRole[] }> {
  try {
    const response = await rbacApi.get(`/rbac/users/${userId}/roles`);
    return response.data;
  } catch (error) {
    throw handleApiError(error, "fetch user roles");
  }
}

export async function assignRoleToUser(
  userId: string,
  roleId: number,
): Promise<{ success: boolean }> {
  try {
    const response = await rbacApi.post(`/rbac/users/${userId}/roles`, { roleId });
    return response.data;
  } catch (error) {
    throw handleApiError(error, "assign role to user");
  }
}

export async function removeRoleFromUser(
  userId: string,
  roleId: number,
): Promise<{ success: boolean }> {
  try {
    const response = await rbacApi.delete(`/rbac/users/${userId}/roles/${roleId}`);
    return response.data;
  } catch (error) {
    throw handleApiError(error, "remove role from user");
  }
}

// Host Sharing Management
export async function shareHost(
  hostId: number,
  shareData: {
    targetType: "user" | "role";
    targetUserId?: string;
    targetRoleId?: number;
    permissionLevel: string;
    durationHours?: number;
  },
): Promise<{ success: boolean }> {
  try {
    const response = await rbacApi.post(`/rbac/host/${hostId}/share`, shareData);
    return response.data;
  } catch (error) {
    throw handleApiError(error, "share host");
  }
}

export async function getHostAccess(hostId: number): Promise<{ accessList: AccessRecord[] }> {
  try {
    const response = await rbacApi.get(`/rbac/host/${hostId}/access`);
    return response.data;
  } catch (error) {
    throw handleApiError(error, "fetch host access");
  }
}

export async function revokeHostAccess(
  hostId: number,
  accessId: number,
): Promise<{ success: boolean }> {
  try {
    const response = await rbacApi.delete(`/rbac/host/${hostId}/access/${accessId}`);
    return response.data;
  } catch (error) {
    throw handleApiError(error, "revoke host access");
    
// ============================================================================
// DOCKER MANAGEMENT API
// ============================================================================

export async function connectDockerSession(
  sessionId: string,
  hostId: number,
): Promise<{ success: boolean; message: string }> {
  try {
    const response = await dockerApi.post("/ssh/connect", {
      sessionId,
      hostId,
    });
    return response.data;
  } catch (error) {
    throw handleApiError(error, "connect to Docker SSH session");
  }
}

export async function disconnectDockerSession(
  sessionId: string,
): Promise<{ success: boolean; message: string }> {
  try {
    const response = await dockerApi.post("/ssh/disconnect", {
      sessionId,
    });
    return response.data;
  } catch (error) {
    throw handleApiError(error, "disconnect from Docker SSH session");
  }
}

export async function keepaliveDockerSession(
  sessionId: string,
): Promise<{ success: boolean }> {
  try {
    const response = await dockerApi.post("/ssh/keepalive", {
      sessionId,
    });
    return response.data;
  } catch (error) {
    throw handleApiError(error, "keepalive Docker SSH session");
  }
}

export async function getDockerSessionStatus(
  sessionId: string,
): Promise<{ success: boolean; connected: boolean }> {
  try {
    const response = await dockerApi.get("/ssh/status", {
      params: { sessionId },
    });
    return response.data;
  } catch (error) {
    throw handleApiError(error, "get Docker session status");
  }
}

export async function validateDockerAvailability(
  sessionId: string,
): Promise<DockerValidation> {
  try {
    const response = await dockerApi.get(`/validate/${sessionId}`);
    return response.data;
  } catch (error) {
    throw handleApiError(error, "validate Docker availability");
  }
}

export async function listDockerContainers(
  sessionId: string,
  all: boolean = true,
): Promise<DockerContainer[]> {
  try {
    const response = await dockerApi.get(`/containers/${sessionId}`, {
      params: { all },
    });
    return response.data;
  } catch (error) {
    throw handleApiError(error, "list Docker containers");
  }
}

export async function getDockerContainerDetails(
  sessionId: string,
  containerId: string,
): Promise<DockerContainer> {
  try {
    const response = await dockerApi.get(
      `/containers/${sessionId}/${containerId}`,
    );
    return response.data;
  } catch (error) {
    throw handleApiError(error, "get Docker container details");
  }
}

export async function startDockerContainer(
  sessionId: string,
  containerId: string,
): Promise<{ success: boolean; message: string }> {
  try {
    const response = await dockerApi.post(
      `/containers/${sessionId}/${containerId}/start`,
    );
    return response.data;
  } catch (error) {
    throw handleApiError(error, "start Docker container");
  }
}

export async function stopDockerContainer(
  sessionId: string,
  containerId: string,
): Promise<{ success: boolean; message: string }> {
  try {
    const response = await dockerApi.post(
      `/containers/${sessionId}/${containerId}/stop`,
    );
    return response.data;
  } catch (error) {
    throw handleApiError(error, "stop Docker container");
  }
}

export async function restartDockerContainer(
  sessionId: string,
  containerId: string,
): Promise<{ success: boolean; message: string }> {
  try {
    const response = await dockerApi.post(
      `/containers/${sessionId}/${containerId}/restart`,
    );
    return response.data;
  } catch (error) {
    throw handleApiError(error, "restart Docker container");
  }
}

export async function pauseDockerContainer(
  sessionId: string,
  containerId: string,
): Promise<{ success: boolean; message: string }> {
  try {
    const response = await dockerApi.post(
      `/containers/${sessionId}/${containerId}/pause`,
    );
    return response.data;
  } catch (error) {
    throw handleApiError(error, "pause Docker container");
  }
}

export async function unpauseDockerContainer(
  sessionId: string,
  containerId: string,
): Promise<{ success: boolean; message: string }> {
  try {
    const response = await dockerApi.post(
      `/containers/${sessionId}/${containerId}/unpause`,
    );
    return response.data;
  } catch (error) {
    throw handleApiError(error, "unpause Docker container");
  }
}

export async function removeDockerContainer(
  sessionId: string,
  containerId: string,
  force: boolean = false,
): Promise<{ success: boolean; message: string }> {
  try {
    const response = await dockerApi.delete(
      `/containers/${sessionId}/${containerId}/remove`,
      {
        params: { force },
      },
    );
    return response.data;
  } catch (error) {
    throw handleApiError(error, "remove Docker container");
  }
}

export async function getContainerLogs(
  sessionId: string,
  containerId: string,
  options?: DockerLogOptions,
): Promise<{ logs: string }> {
  try {
    const response = await dockerApi.get(
      `/containers/${sessionId}/${containerId}/logs`,
      {
        params: options,
      },
    );
    return response.data;
  } catch (error) {
    throw handleApiError(error, "get container logs");
  }
}

export async function downloadContainerLogs(
  sessionId: string,
  containerId: string,
  options?: DockerLogOptions,
): Promise<Blob> {
  try {
    const response = await dockerApi.get(
      `/containers/${sessionId}/${containerId}/logs`,
      {
        params: { ...options, download: true },
        responseType: "blob",
      },
    );
    return response.data;
  } catch (error) {
    throw handleApiError(error, "download container logs");
  }
}

export async function getContainerStats(
  sessionId: string,
  containerId: string,
): Promise<DockerStats> {
  try {
    const response = await dockerApi.get(
      `/containers/${sessionId}/${containerId}/stats`,
    );
    return response.data;
  } catch (error) {
    throw handleApiError(error, "get container stats");
  }
}<|MERGE_RESOLUTION|>--- conflicted
+++ resolved
@@ -931,17 +931,14 @@
         : null,
       terminalConfig: hostData.terminalConfig || null,
       forceKeyboardInteractive: Boolean(hostData.forceKeyboardInteractive),
-<<<<<<< HEAD
       notes: hostData.notes || "",
       expirationDate: hostData.expirationDate || "",
-=======
       useSocks5: Boolean(hostData.useSocks5),
       socks5Host: hostData.socks5Host || null,
       socks5Port: hostData.socks5Port || null,
       socks5Username: hostData.socks5Username || null,
       socks5Password: hostData.socks5Password || null,
       socks5ProxyChain: hostData.socks5ProxyChain || null,
->>>>>>> ab1c63a4
     };
 
     if (!submitData.enableTunnel) {
@@ -1014,17 +1011,14 @@
         : null,
       terminalConfig: hostData.terminalConfig || null,
       forceKeyboardInteractive: Boolean(hostData.forceKeyboardInteractive),
-<<<<<<< HEAD
       notes: hostData.notes || "",
       expirationDate: hostData.expirationDate || "",
-=======
       useSocks5: Boolean(hostData.useSocks5),
       socks5Host: hostData.socks5Host || null,
       socks5Port: hostData.socks5Port || null,
       socks5Username: hostData.socks5Username || null,
       socks5Password: hostData.socks5Password || null,
       socks5ProxyChain: hostData.socks5ProxyChain || null,
->>>>>>> ab1c63a4
     };
 
     if (!submitData.enableTunnel) {
