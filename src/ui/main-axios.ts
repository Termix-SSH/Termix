import axios, { AxiosError, type AxiosInstance } from "axios";
import type {
  SSHHost,
  SSHHostData,
  SSHFolder,
  TunnelConfig,
  TunnelStatus,
  FileManagerFile,
  FileManagerShortcut,
  DockerContainer,
  DockerStats,
  DockerLogOptions,
  DockerValidation,
} from "../types/index.js";

// ============================================================================
// RBAC TYPE DEFINITIONS
// ============================================================================

export interface Role {
  id: number;
  name: string;
  displayName: string;
  description: string | null;
  isSystem: boolean;
  permissions: string | null;
  createdAt: string;
  updatedAt: string;
}

export interface UserRole {
  userId: string;
  roleId: number;
  roleName: string;
  roleDisplayName: string;
  grantedBy: string;
  grantedByUsername: string;
  grantedAt: string;
}

export interface AccessRecord {
  id: number;
  targetType: "user" | "role";
  userId: string | null;
  roleId: number | null;
  username: string | null;
  roleName: string | null;
  roleDisplayName: string | null;
  grantedBy: string;
  grantedByUsername: string;
  permissionLevel: string;
  expiresAt: string | null;
  createdAt: string;
  lastAccessedAt: string | null;
  accessCount: number;
}
import {
  apiLogger,
  authLogger,
  sshLogger,
  tunnelLogger,
  fileLogger,
  statsLogger,
  systemLogger,
  dashboardLogger,
  type LogContext,
} from "../lib/frontend-logger.js";

interface FileManagerOperation {
  name: string;
  path: string;
  isSSH: boolean;
  sshSessionId?: string;
  hostId: number;
}

export type ServerStatus = {
  status: "online" | "offline";
  lastChecked: string;
};

interface CpuMetrics {
  percent: number | null;
  cores: number | null;
  load: [number, number, number] | null;
}

interface MemoryMetrics {
  percent: number | null;
  usedGiB: number | null;
  totalGiB: number | null;
}

interface DiskMetrics {
  percent: number | null;
  usedHuman: string | null;
  totalHuman: string | null;
  availableHuman?: string | null;
}

export type ServerMetrics = {
  cpu: CpuMetrics;
  memory: MemoryMetrics;
  disk: DiskMetrics;
  lastChecked: string;
};

interface AuthResponse {
  token: string;
  success?: boolean;
  is_admin?: boolean;
  username?: string;
  userId?: string;
  is_oidc?: boolean;
  totp_enabled?: boolean;
  data_unlocked?: boolean;
}

interface UserInfo {
  totp_enabled: boolean;
  userId: string;
  username: string;
  is_admin: boolean;
  is_oidc: boolean;
  data_unlocked: boolean;
  password_hash?: string;
}

interface UserCount {
  count: number;
}

interface OIDCAuthorize {
  auth_url: string;
}

// ============================================================================
// UTILITY FUNCTIONS
// ============================================================================

export function isElectron(): boolean {
  const hasISElectron =
    (
      window as Window &
        typeof globalThis & {
          IS_ELECTRON?: boolean;
          electronAPI?: unknown;
          configuredServerUrl?: string;
        }
    ).IS_ELECTRON === true;

  const hasElectronAPI = !!(
    window as Window &
      typeof globalThis & {
        IS_ELECTRON?: boolean;
        electronAPI?: unknown;
        configuredServerUrl?: string;
      }
  ).electronAPI;

  const result = hasISElectron || hasElectronAPI;

  return result;
}

function getLoggerForService(serviceName: string) {
  if (serviceName.includes("SSH") || serviceName.includes("ssh")) {
    return sshLogger;
  } else if (serviceName.includes("TUNNEL") || serviceName.includes("tunnel")) {
    return tunnelLogger;
  } else if (serviceName.includes("FILE") || serviceName.includes("file")) {
    return fileLogger;
  } else if (serviceName.includes("STATS") || serviceName.includes("stats")) {
    return statsLogger;
  } else if (serviceName.includes("AUTH") || serviceName.includes("auth")) {
    return authLogger;
  } else if (
    serviceName.includes("DASHBOARD") ||
    serviceName.includes("dashboard")
  ) {
    return dashboardLogger;
  } else {
    return apiLogger;
  }
}

const electronSettingsCache = new Map<string, string>();

if (isElectron()) {
  (async () => {
    try {
      const electronAPI = (
        window as Window &
          typeof globalThis & {
            electronAPI?: any;
          }
      ).electronAPI;

      if (electronAPI?.getSetting) {
        const settingsToLoad = ["rightClickCopyPaste", "jwt"];
        for (const key of settingsToLoad) {
          const value = await electronAPI.getSetting(key);
          if (value !== null && value !== undefined) {
            electronSettingsCache.set(key, value);
            localStorage.setItem(key, value);
          }
        }
      }
    } catch (error) {
      console.error("[Electron] Failed to load settings cache:", error);
    }
  })();
}

export function setCookie(name: string, value: string, days = 7): void {
  if (isElectron()) {
    try {
      electronSettingsCache.set(name, value);

      localStorage.setItem(name, value);

      const electronAPI = (
        window as Window &
          typeof globalThis & {
            electronAPI?: any;
          }
      ).electronAPI;

      if (electronAPI?.setSetting) {
        electronAPI.setSetting(name, value).catch((err: Error) => {
          console.error(`[Electron] Failed to persist setting ${name}:`, err);
        });
      }

      console.log(`[Electron] Set setting: ${name} = ${value}`);
    } catch (error) {
      console.error(`[Electron] Failed to set setting: ${name}`, error);
    }
  } else {
    const expires = new Date(Date.now() + days * 864e5).toUTCString();
    document.cookie = `${name}=${encodeURIComponent(value)}; expires=${expires}; path=/`;
  }
}

export function getCookie(name: string): string | undefined {
  if (isElectron()) {
    try {
      if (electronSettingsCache.has(name)) {
        return electronSettingsCache.get(name);
      }

      const token = localStorage.getItem(name) || undefined;
      if (token) {
        electronSettingsCache.set(name, token);
      }
      console.log(`[Electron] Get setting: ${name} = ${token}`);
      return token;
    } catch (error) {
      console.error(`[Electron] Failed to get setting: ${name}`, error);
      return undefined;
    }
  } else {
    const value = `; ${document.cookie}`;
    const parts = value.split(`; ${name}=`);
    const encodedToken =
      parts.length === 2 ? parts.pop()?.split(";").shift() : undefined;
    const token = encodedToken ? decodeURIComponent(encodedToken) : undefined;
    return token;
  }
}

function createApiInstance(
  baseURL: string,
  serviceName: string = "API",
): AxiosInstance {
  const instance = axios.create({
    baseURL,
    headers: { "Content-Type": "application/json" },
    timeout: 30000,
    withCredentials: true,
  });

  instance.interceptors.request.use((config) => {
    const startTime = performance.now();
    const requestId = `req_${Date.now()}_${Math.random().toString(36).substr(2, 9)}`;

    (config as Record<string, unknown>).startTime = startTime;
    (config as Record<string, unknown>).requestId = requestId;

    const method = config.method?.toUpperCase() || "UNKNOWN";
    const url = config.url || "UNKNOWN";
    const fullUrl = `${config.baseURL}${url}`;

    const context: LogContext = {
      requestId,
      method,
      url: fullUrl,
      operation: "request_start",
    };

    const logger = getLoggerForService(serviceName);

    if (process.env.NODE_ENV === "development") {
      logger.requestStart(method, fullUrl, context);
    }

    if (isElectron()) {
      config.headers["X-Electron-App"] = "true";

      const token = localStorage.getItem("jwt");
      if (token) {
        config.headers["Authorization"] = `Bearer ${token}`;
      }
    }

    if (typeof window !== "undefined" && (window as any).ReactNativeWebView) {
      let platform = "Unknown";
      if (typeof navigator !== "undefined" && navigator.userAgent) {
        if (navigator.userAgent.includes("Android")) {
          platform = "Android";
        } else if (
          navigator.userAgent.includes("iPhone") ||
          navigator.userAgent.includes("iPad") ||
          navigator.userAgent.includes("iOS")
        ) {
          platform = "iOS";
        }
      }
      config.headers["User-Agent"] = `Termix-Mobile/${platform}`;
    }

    return config;
  });

  instance.interceptors.response.use(
    (response) => {
      const endTime = performance.now();
      const startTime = (response.config as Record<string, unknown>).startTime;
      const requestId = (response.config as Record<string, unknown>).requestId;
      const responseTime = Math.round(endTime - startTime);

      const method = response.config.method?.toUpperCase() || "UNKNOWN";
      const url = response.config.url || "UNKNOWN";
      const fullUrl = `${response.config.baseURL}${url}`;

      const context: LogContext = {
        requestId,
        method,
        url: fullUrl,
        status: response.status,
        statusText: response.statusText,
        responseTime,
        operation: "request_success",
      };

      const logger = getLoggerForService(serviceName);

      if (process.env.NODE_ENV === "development") {
        logger.requestSuccess(
          method,
          fullUrl,
          response.status,
          responseTime,
          context,
        );
      }

      if (responseTime > 3000) {
        logger.warn(`🐌 Slow request: ${responseTime}ms`, context);
      }

      return response;
    },
    (error: AxiosError) => {
      const endTime = performance.now();
      const startTime = (error.config as Record<string, unknown> | undefined)
        ?.startTime;
      const requestId = (error.config as Record<string, unknown> | undefined)
        ?.requestId;
      const responseTime = startTime
        ? Math.round(endTime - startTime)
        : undefined;

      const method = error.config?.method?.toUpperCase() || "UNKNOWN";
      const url = error.config?.url || "UNKNOWN";
      const fullUrl = error.config ? `${error.config.baseURL}${url}` : url;
      const status = error.response?.status;
      const message =
        (error.response?.data as Record<string, unknown>)?.error ||
        (error as Error).message ||
        "Unknown error";
      const errorCode =
        (error.response?.data as Record<string, unknown>)?.code || error.code;

      const context: LogContext = {
        requestId,
        method,
        url: fullUrl,
        status,
        responseTime,
        errorCode,
        errorMessage: message,
        operation: "request_error",
      };

      const logger = getLoggerForService(serviceName);

      if (process.env.NODE_ENV === "development") {
        if (status === 401) {
          logger.authError(method, fullUrl, context);
        } else if (status === 0 || !status) {
          logger.networkError(method, fullUrl, message, context);
        } else {
          logger.requestError(
            method,
            fullUrl,
            status || 0,
            message,
            responseTime,
            context,
          );
        }
      }

      if (status === 401) {
        const errorCode = (error.response?.data as Record<string, unknown>)
          ?.code;
        const errorMessage = (error.response?.data as Record<string, unknown>)
          ?.error;
        const isSessionExpired = errorCode === "SESSION_EXPIRED";
        const isSessionNotFound = errorCode === "SESSION_NOT_FOUND";
        const isInvalidToken =
          errorCode === "AUTH_REQUIRED" ||
          errorMessage === "Invalid token" ||
          errorMessage === "Authentication required";

        if (isSessionExpired || isSessionNotFound || isInvalidToken) {
          localStorage.removeItem("jwt");

          if (isElectron()) {
            electronSettingsCache.delete("jwt");
          }

          if (typeof window !== "undefined") {
            document.cookie =
              "jwt=; expires=Thu, 01 Jan 1970 00:00:00 UTC; path=/;";
          }

          if (isSessionExpired && typeof window !== "undefined") {
            console.warn("Session expired - please log in again");
            import("sonner").then(({ toast }) => {
              toast.warning("Session expired. Please log in again.");
            });
          }
        }
      }

      return Promise.reject(error);
    },
  );

  return instance;
}

// ============================================================================
// API INSTANCES
// ============================================================================

function isDev(): boolean {
  if (isElectron()) {
    return false;
  }

  return (
    process.env.NODE_ENV === "development" &&
    (window.location.port === "3000" ||
      window.location.port === "5173" ||
      window.location.port === "" ||
      window.location.hostname === "localhost" ||
      window.location.hostname === "127.0.0.1")
  );
}

const apiHost = import.meta.env.VITE_API_HOST || "localhost";
let configuredServerUrl: string | null = null;

export interface ServerConfig {
  serverUrl: string;
  lastUpdated: string;
}

export async function getServerConfig(): Promise<ServerConfig | null> {
  if (!isElectron()) return null;

  try {
    const result = await (
      window as Window &
        typeof globalThis & {
          IS_ELECTRON?: boolean;
          electronAPI?: unknown;
          configuredServerUrl?: string;
        }
    ).electronAPI?.invoke("get-server-config");
    return result;
  } catch (error) {
    console.error("Failed to get server config:", error);
    return null;
  }
}

export async function saveServerConfig(config: ServerConfig): Promise<boolean> {
  if (!isElectron()) return false;

  try {
    const result = await (
      window as Window &
        typeof globalThis & {
          IS_ELECTRON?: boolean;
          electronAPI?: unknown;
          configuredServerUrl?: string;
        }
    ).electronAPI?.invoke("save-server-config", config);
    if (result?.success) {
      configuredServerUrl = config.serverUrl;
      (
        window as Window &
          typeof globalThis & {
            IS_ELECTRON?: boolean;
            electronAPI?: unknown;
            configuredServerUrl?: string;
          }
      ).configuredServerUrl = configuredServerUrl;
      updateApiInstances();
      return true;
    }
    return false;
  } catch (error) {
    console.error("Failed to save server config:", error);
    return false;
  }
}

export async function testServerConnection(
  serverUrl: string,
): Promise<{ success: boolean; error?: string }> {
  if (!isElectron())
    return { success: false, error: "Not in Electron environment" };

  try {
    const result = await (
      window as Window &
        typeof globalThis & {
          IS_ELECTRON?: boolean;
          electronAPI?: unknown;
          configuredServerUrl?: string;
        }
    ).electronAPI?.invoke("test-server-connection", serverUrl);
    return result;
  } catch (error) {
    console.error("Failed to test server connection:", error);
    return { success: false, error: "Connection test failed" };
  }
}

export async function checkElectronUpdate(): Promise<{
  success: boolean;
  status?: "up_to_date" | "requires_update";
  localVersion?: string;
  remoteVersion?: string;
  latest_release?: {
    tag_name: string;
    name: string;
    published_at: string;
    html_url: string;
    body: string;
  };
  cached?: boolean;
  cache_age?: number;
  error?: string;
}> {
  if (!isElectron())
    return { success: false, error: "Not in Electron environment" };

  try {
    const result = await (
      window as Window &
        typeof globalThis & {
          IS_ELECTRON?: boolean;
          electronAPI?: unknown;
          configuredServerUrl?: string;
        }
    ).electronAPI?.invoke("check-electron-update");
    return result;
  } catch (error) {
    console.error("Failed to check Electron update:", error);
    return { success: false, error: "Update check failed" };
  }
}

function getApiUrl(path: string, defaultPort: number): string {
  const devMode = isDev();
  const electronMode = isElectron();

  if (electronMode) {
    if (configuredServerUrl) {
      const baseUrl = configuredServerUrl.replace(/\/$/, "");
      const url = `${baseUrl}${path}`;
      return url;
    }
    console.warn("Electron mode but no server configured!");
    return "http://no-server-configured";
  } else if (devMode) {
    const protocol = window.location.protocol === "https:" ? "https" : "http";
    const sslPort = protocol === "https" ? 8443 : defaultPort;
    const url = `${protocol}://${apiHost}:${sslPort}${path}`;
    return url;
  } else {
    return path;
  }
}

function initializeApiInstances() {
  // SSH Host Management API (port 30001)
  sshHostApi = createApiInstance(getApiUrl("/ssh", 30001), "SSH_HOST");

  // Tunnel Management API (port 30003)
  tunnelApi = createApiInstance(getApiUrl("/ssh", 30003), "TUNNEL");

  // File Manager Operations API (port 30004)
  fileManagerApi = createApiInstance(
    getApiUrl("/ssh/file_manager", 30004),
    "FILE_MANAGER",
  );

  // Server Statistics API (port 30005)
  statsApi = createApiInstance(getApiUrl("", 30005), "STATS");

  // Authentication API (port 30001)
  authApi = createApiInstance(getApiUrl("", 30001), "AUTH");

  // Homepage API (port 30006)
  homepageApi = createApiInstance(getApiUrl("", 30006), "HOMEPAGE");

  // RBAC API (port 30001)
  rbacApi = createApiInstance(getApiUrl("", 30001), "RBAC");
  
  // Docker Management API (port 30007)
  dockerApi = createApiInstance(getApiUrl("/docker", 30007), "DOCKER");
}

// SSH Host Management API (port 30001)
export let sshHostApi: AxiosInstance;

// Tunnel Management API (port 30003)
export let tunnelApi: AxiosInstance;

// File Manager Operations API (port 30004)
export let fileManagerApi: AxiosInstance;

// Server Statistics API (port 30005)
export let statsApi: AxiosInstance;

// Authentication API (port 30001)
export let authApi: AxiosInstance;

// Homepage API (port 30006)
export let homepageApi: AxiosInstance;

// RBAC API (port 30001)
export let rbacApi: AxiosInstance;

// Docker Management API (port 30007)
export let dockerApi: AxiosInstance;

function initializeApp() {
  if (isElectron()) {
    getServerConfig()
      .then((config) => {
        if (config?.serverUrl) {
          configuredServerUrl = config.serverUrl;
          (
            window as Window &
              typeof globalThis & {
                IS_ELECTRON?: boolean;
                electronAPI?: unknown;
                configuredServerUrl?: string;
              }
          ).configuredServerUrl = configuredServerUrl;
        } else {
          console.warn("No server URL in config");
        }
        initializeApiInstances();
      })
      .catch((error) => {
        console.error(
          "Failed to load server config, initializing with default:",
          error,
        );
        initializeApiInstances();
      });
  } else {
    initializeApiInstances();
  }
}

if (document.readyState === "loading") {
  document.addEventListener("DOMContentLoaded", initializeApp);
} else {
  initializeApp();
}

function updateApiInstances() {
  systemLogger.info("Updating API instances with new server configuration", {
    operation: "api_instance_update",
    configuredServerUrl,
  });

  initializeApiInstances();

  (
    window as Window &
      typeof globalThis & {
        IS_ELECTRON?: boolean;
        electronAPI?: unknown;
        configuredServerUrl?: string;
      }
  ).configuredServerUrl = configuredServerUrl;

  systemLogger.success("All API instances updated successfully", {
    operation: "api_instance_update_complete",
    configuredServerUrl,
  });
}

// ============================================================================
// ERROR HANDLING
// ============================================================================

class ApiError extends Error {
  constructor(
    message: string,
    public status?: number,
    public code?: string,
  ) {
    super(message);
    this.name = "ApiError";
  }
}

function handleApiError(error: unknown, operation: string): never {
  const context: LogContext = {
    operation: "error_handling",
    errorOperation: operation,
  };

  if (axios.isAxiosError(error)) {
    const status = error.response?.status;
    const message =
      error.response?.data?.message ||
      error.response?.data?.error ||
      error.message;
    const code = error.response?.data?.code || error.response?.data?.error;
    const url = error.config?.url;
    const method = error.config?.method?.toUpperCase();

    const errorContext: LogContext = {
      ...context,
      method,
      url,
      status,
      errorCode: code,
      errorMessage: message,
    };

    if (status === 401) {
      authLogger.warn(
        `Auth failed: ${method} ${url} - ${message}`,
        errorContext,
      );

      const isLoginEndpoint = url?.includes("/users/login");
      const errorMessage = isLoginEndpoint
        ? message
        : "Authentication required. Please log in again.";

      throw new ApiError(errorMessage, 401, "AUTH_REQUIRED");
    } else if (status === 403) {
      authLogger.warn(`Access denied: ${method} ${url}`, errorContext);
      const apiError = new ApiError(
        code === "TOTP_REQUIRED"
          ? message
          : "Access denied. You do not have permission to perform this action.",
        403,
        code || "ACCESS_DENIED",
      );
      (apiError as ApiError & { response?: unknown }).response = error.response;
      throw apiError;
    } else if (status === 404) {
      apiLogger.warn(`Not found: ${method} ${url}`, errorContext);
      throw new ApiError(
        "Resource not found. The requested item may have been deleted.",
        404,
        "NOT_FOUND",
      );
    } else if (status === 409) {
      apiLogger.warn(`Conflict: ${method} ${url}`, errorContext);
      throw new ApiError(
        "Conflict. The resource already exists or is in use.",
        409,
        "CONFLICT",
      );
    } else if (status === 422) {
      apiLogger.warn(
        `Validation error: ${method} ${url} - ${message}`,
        errorContext,
      );
      throw new ApiError(
        "Validation error. Please check your input and try again.",
        422,
        "VALIDATION_ERROR",
      );
    } else if (status && status >= 500) {
      apiLogger.error(
        `Server error: ${method} ${url} - ${message}`,
        error,
        errorContext,
      );
      throw new ApiError(
        "Server error occurred. Please try again later.",
        status,
        "SERVER_ERROR",
      );
    } else if (status === 0) {
      if (url.includes("no-server-configured")) {
        apiLogger.error(
          `No server configured: ${method} ${url}`,
          error,
          errorContext,
        );
        throw new ApiError(
          "No server configured. Please configure a Termix server first.",
          0,
          "NO_SERVER_CONFIGURED",
        );
      }
      apiLogger.error(
        `Network error: ${method} ${url} - ${message}`,
        error,
        errorContext,
      );
      throw new ApiError(
        "Network error. Please check your connection and try again.",
        0,
        "NETWORK_ERROR",
      );
    } else {
      apiLogger.error(
        `Request failed: ${method} ${url} - ${message}`,
        error,
        errorContext,
      );
      throw new ApiError(message || `Failed to ${operation}`, status, code);
    }
  }

  if (error instanceof ApiError) {
    throw error;
  }

  const errorMessage = error instanceof Error ? error.message : "Unknown error";
  apiLogger.error(
    `Unexpected error during ${operation}: ${errorMessage}`,
    error,
    context,
  );
  throw new ApiError(
    `Unexpected error during ${operation}: ${errorMessage}`,
    undefined,
    "UNKNOWN_ERROR",
  );
}

// ============================================================================
// SSH HOST MANAGEMENT
// ============================================================================

export async function getSSHHosts(): Promise<SSHHost[]> {
  try {
    const response = await sshHostApi.get("/db/host");
    return response.data;
  } catch (error) {
    handleApiError(error, "fetch SSH hosts");
  }
}

export async function createSSHHost(hostData: SSHHostData): Promise<SSHHost> {
  try {
    const submitData = {
      name: hostData.name || "",
      ip: hostData.ip,
      port: parseInt(hostData.port.toString()) || 22,
      username: hostData.username,
      folder: hostData.folder || "",
      tags: hostData.tags || [],
      pin: Boolean(hostData.pin),
      authType: hostData.authType,
      password: hostData.authType === "password" ? hostData.password : null,
      key: hostData.authType === "key" ? hostData.key : null,
      keyPassword: hostData.authType === "key" ? hostData.keyPassword : null,
      keyType: hostData.authType === "key" ? hostData.keyType : null,
      credentialId:
        hostData.authType === "credential" ? hostData.credentialId : null,
      overrideCredentialUsername: Boolean(hostData.overrideCredentialUsername),
      enableTerminal: Boolean(hostData.enableTerminal),
      enableTunnel: Boolean(hostData.enableTunnel),
      enableFileManager: Boolean(hostData.enableFileManager),
      enableDocker: Boolean(hostData.enableDocker),
      defaultPath: hostData.defaultPath || "/",
      tunnelConnections: hostData.tunnelConnections || [],
      jumpHosts: hostData.jumpHosts || [],
      quickActions: hostData.quickActions || [],
      statsConfig: hostData.statsConfig
        ? typeof hostData.statsConfig === "string"
          ? hostData.statsConfig
          : JSON.stringify(hostData.statsConfig)
        : null,
      dockerConfig: hostData.dockerConfig
        ? typeof hostData.dockerConfig === "string"
          ? hostData.dockerConfig
          : JSON.stringify(hostData.dockerConfig)
        : null,
      terminalConfig: hostData.terminalConfig || null,
      forceKeyboardInteractive: Boolean(hostData.forceKeyboardInteractive),
      useSocks5: Boolean(hostData.useSocks5),
      socks5Host: hostData.socks5Host || null,
      socks5Port: hostData.socks5Port || null,
      socks5Username: hostData.socks5Username || null,
      socks5Password: hostData.socks5Password || null,
      socks5ProxyChain: hostData.socks5ProxyChain || null,
    };

    if (!submitData.enableTunnel) {
      submitData.tunnelConnections = [];
    }

    if (!submitData.enableFileManager) {
      submitData.defaultPath = "";
    }

    if (hostData.authType === "key" && hostData.key instanceof File) {
      const formData = new FormData();
      formData.append("key", hostData.key);

      const dataWithoutFile = { ...submitData };
      delete dataWithoutFile.key;
      formData.append("data", JSON.stringify(dataWithoutFile));

      const response = await sshHostApi.post("/db/host", formData, {
        headers: { "Content-Type": "multipart/form-data" },
      });
      return response.data;
    } else {
      const response = await sshHostApi.post("/db/host", submitData);
      return response.data;
    }
  } catch (error) {
    handleApiError(error, "create SSH host");
  }
}

export async function updateSSHHost(
  hostId: number,
  hostData: SSHHostData,
): Promise<SSHHost> {
  try {
    const submitData = {
      name: hostData.name || "",
      ip: hostData.ip,
      port: parseInt(hostData.port.toString()) || 22,
      username: hostData.username,
      folder: hostData.folder || "",
      tags: hostData.tags || [],
      pin: Boolean(hostData.pin),
      authType: hostData.authType,
      password: hostData.authType === "password" ? hostData.password : null,
      key: hostData.authType === "key" ? hostData.key : null,
      keyPassword: hostData.authType === "key" ? hostData.keyPassword : null,
      keyType: hostData.authType === "key" ? hostData.keyType : null,
      credentialId:
        hostData.authType === "credential" ? hostData.credentialId : null,
      overrideCredentialUsername: Boolean(hostData.overrideCredentialUsername),
      enableTerminal: Boolean(hostData.enableTerminal),
      enableTunnel: Boolean(hostData.enableTunnel),
      enableFileManager: Boolean(hostData.enableFileManager),
      enableDocker: Boolean(hostData.enableDocker),
      defaultPath: hostData.defaultPath || "/",
      tunnelConnections: hostData.tunnelConnections || [],
      jumpHosts: hostData.jumpHosts || [],
      quickActions: hostData.quickActions || [],
      statsConfig: hostData.statsConfig
        ? typeof hostData.statsConfig === "string"
          ? hostData.statsConfig
          : JSON.stringify(hostData.statsConfig)
        : null,
      dockerConfig: hostData.dockerConfig
        ? typeof hostData.dockerConfig === "string"
          ? hostData.dockerConfig
          : JSON.stringify(hostData.dockerConfig)
        : null,
      terminalConfig: hostData.terminalConfig || null,
      forceKeyboardInteractive: Boolean(hostData.forceKeyboardInteractive),
      useSocks5: Boolean(hostData.useSocks5),
      socks5Host: hostData.socks5Host || null,
      socks5Port: hostData.socks5Port || null,
      socks5Username: hostData.socks5Username || null,
      socks5Password: hostData.socks5Password || null,
      socks5ProxyChain: hostData.socks5ProxyChain || null,
    };

    if (!submitData.enableTunnel) {
      submitData.tunnelConnections = [];
    }
    if (!submitData.enableFileManager) {
      submitData.defaultPath = "";
    }

    if (hostData.authType === "key" && hostData.key instanceof File) {
      const formData = new FormData();
      formData.append("key", hostData.key);

      const dataWithoutFile = { ...submitData };
      delete dataWithoutFile.key;
      formData.append("data", JSON.stringify(dataWithoutFile));

      const response = await sshHostApi.put(`/db/host/${hostId}`, formData, {
        headers: { "Content-Type": "multipart/form-data" },
      });
      return response.data;
    } else {
      const response = await sshHostApi.put(`/db/host/${hostId}`, submitData);
      return response.data;
    }
  } catch (error) {
    handleApiError(error, "update SSH host");
  }
}

export async function bulkImportSSHHosts(hosts: SSHHostData[]): Promise<{
  message: string;
  success: number;
  failed: number;
  errors: string[];
}> {
  try {
    const response = await sshHostApi.post("/bulk-import", { hosts });
    return response.data;
  } catch (error) {
    handleApiError(error, "bulk import SSH hosts");
  }
}

export async function deleteSSHHost(
  hostId: number,
): Promise<Record<string, unknown>> {
  try {
    const response = await sshHostApi.delete(`/db/host/${hostId}`);
    return response.data;
  } catch (error) {
    handleApiError(error, "delete SSH host");
  }
}

export async function getSSHHostById(hostId: number): Promise<SSHHost> {
  try {
    const response = await sshHostApi.get(`/db/host/${hostId}`);
    return response.data;
  } catch (error) {
    handleApiError(error, "fetch SSH host");
  }
}

export async function exportSSHHostWithCredentials(
  hostId: number,
): Promise<SSHHost> {
  try {
    const response = await sshHostApi.get(`/db/host/${hostId}/export`);
    return response.data;
  } catch (error) {
    handleApiError(error, "export SSH host with credentials");
  }
}

// ============================================================================
// SSH AUTOSTART MANAGEMENT
// ============================================================================

export async function enableAutoStart(
  sshConfigId: number,
): Promise<Record<string, unknown>> {
  try {
    const response = await sshHostApi.post("/autostart/enable", {
      sshConfigId,
    });
    return response.data;
  } catch (error) {
    handleApiError(error, "enable autostart");
  }
}

export async function disableAutoStart(
  sshConfigId: number,
): Promise<Record<string, unknown>> {
  try {
    const response = await sshHostApi.delete("/autostart/disable", {
      data: { sshConfigId },
    });
    return response.data;
  } catch (error) {
    handleApiError(error, "disable autostart");
  }
}

export async function getAutoStartStatus(): Promise<{
  autostart_configs: Array<{
    sshConfigId: number;
    host: string;
    port: number;
    username: string;
    authType: string;
  }>;
  total_count: number;
}> {
  try {
    const response = await sshHostApi.get("/autostart/status");
    return response.data;
  } catch (error) {
    handleApiError(error, "fetch autostart status");
  }
}

// ============================================================================
// TUNNEL MANAGEMENT
// ============================================================================

export async function getTunnelStatuses(): Promise<
  Record<string, TunnelStatus>
> {
  try {
    const response = await tunnelApi.get("/tunnel/status");
    return response.data || {};
  } catch (error) {
    handleApiError(error, "fetch tunnel statuses");
  }
}

export async function getTunnelStatusByName(
  tunnelName: string,
): Promise<TunnelStatus | undefined> {
  const statuses = await getTunnelStatuses();
  return statuses[tunnelName];
}

export async function connectTunnel(
  tunnelConfig: TunnelConfig,
): Promise<Record<string, unknown>> {
  try {
    const response = await tunnelApi.post("/tunnel/connect", tunnelConfig);
    return response.data;
  } catch (error) {
    handleApiError(error, "connect tunnel");
  }
}

export async function disconnectTunnel(
  tunnelName: string,
): Promise<Record<string, unknown>> {
  try {
    const response = await tunnelApi.post("/tunnel/disconnect", { tunnelName });
    return response.data;
  } catch (error) {
    handleApiError(error, "disconnect tunnel");
  }
}

export async function cancelTunnel(
  tunnelName: string,
): Promise<Record<string, unknown>> {
  try {
    const response = await tunnelApi.post("/tunnel/cancel", { tunnelName });
    return response.data;
  } catch (error) {
    handleApiError(error, "cancel tunnel");
  }
}

// ============================================================================
// FILE MANAGER METADATA (Recent, Pinned, Shortcuts)
// ============================================================================

export async function getFileManagerRecent(
  hostId: number,
): Promise<FileManagerFile[]> {
  try {
    const response = await sshHostApi.get(
      `/file_manager/recent?hostId=${hostId}`,
    );
    return response.data || [];
  } catch {
    return [];
  }
}

export async function addFileManagerRecent(
  file: FileManagerOperation,
): Promise<Record<string, unknown>> {
  try {
    const response = await sshHostApi.post("/file_manager/recent", file);
    return response.data;
  } catch (error) {
    handleApiError(error, "add recent file");
  }
}

export async function removeFileManagerRecent(
  file: FileManagerOperation,
): Promise<Record<string, unknown>> {
  try {
    const response = await sshHostApi.delete("/file_manager/recent", {
      data: file,
    });
    return response.data;
  } catch (error) {
    handleApiError(error, "remove recent file");
  }
}

export async function getFileManagerPinned(
  hostId: number,
): Promise<FileManagerFile[]> {
  try {
    const response = await sshHostApi.get(
      `/file_manager/pinned?hostId=${hostId}`,
    );
    return response.data || [];
  } catch {
    return [];
  }
}

export async function addFileManagerPinned(
  file: FileManagerOperation,
): Promise<Record<string, unknown>> {
  try {
    const response = await sshHostApi.post("/file_manager/pinned", file);
    return response.data;
  } catch (error) {
    handleApiError(error, "add pinned file");
  }
}

export async function removeFileManagerPinned(
  file: FileManagerOperation,
): Promise<Record<string, unknown>> {
  try {
    const response = await sshHostApi.delete("/file_manager/pinned", {
      data: file,
    });
    return response.data;
  } catch (error) {
    handleApiError(error, "remove pinned file");
  }
}

export async function getFileManagerShortcuts(
  hostId: number,
): Promise<FileManagerShortcut[]> {
  try {
    const response = await sshHostApi.get(
      `/file_manager/shortcuts?hostId=${hostId}`,
    );
    return response.data || [];
  } catch {
    return [];
  }
}

export async function addFileManagerShortcut(
  shortcut: FileManagerOperation,
): Promise<Record<string, unknown>> {
  try {
    const response = await sshHostApi.post("/file_manager/shortcuts", shortcut);
    return response.data;
  } catch (error) {
    handleApiError(error, "add shortcut");
  }
}

export async function removeFileManagerShortcut(
  shortcut: FileManagerOperation,
): Promise<Record<string, unknown>> {
  try {
    const response = await sshHostApi.delete("/file_manager/shortcuts", {
      data: shortcut,
    });
    return response.data;
  } catch (error) {
    handleApiError(error, "remove shortcut");
  }
}

// ============================================================================
// SSH FILE OPERATIONS
// ============================================================================

export async function connectSSH(
  sessionId: string,
  config: {
    hostId?: number;
    ip: string;
    port: number;
    username: string;
    password?: string;
    sshKey?: string;
    keyPassword?: string;
    authType?: string;
    credentialId?: number;
    userId?: string;
    forceKeyboardInteractive?: boolean;
    useSocks5?: boolean;
    socks5Host?: string;
    socks5Port?: number;
    socks5Username?: string;
    socks5Password?: string;
    socks5ProxyChain?: unknown;
  },
): Promise<Record<string, unknown>> {
  try {
    const response = await fileManagerApi.post("/ssh/connect", {
      sessionId,
      ...config,
    });
    return response.data;
  } catch (error) {
    handleApiError(error, "connect SSH");
  }
}

export async function disconnectSSH(
  sessionId: string,
): Promise<Record<string, unknown>> {
  try {
    const response = await fileManagerApi.post("/ssh/disconnect", {
      sessionId,
    });
    return response.data;
  } catch (error) {
    handleApiError(error, "disconnect SSH");
  }
}

export async function verifySSHTOTP(
  sessionId: string,
  totpCode: string,
): Promise<Record<string, unknown>> {
  try {
    const response = await fileManagerApi.post("/ssh/connect-totp", {
      sessionId,
      totpCode,
    });
    return response.data;
  } catch (error) {
    handleApiError(error, "verify SSH TOTP");
  }
}

export async function getSSHStatus(
  sessionId: string,
): Promise<{ connected: boolean }> {
  try {
    const response = await fileManagerApi.get("/ssh/status", {
      params: { sessionId },
    });
    return response.data;
  } catch (error) {
    handleApiError(error, "get SSH status");
  }
}

export async function keepSSHAlive(
  sessionId: string,
): Promise<Record<string, unknown>> {
  try {
    const response = await fileManagerApi.post("/ssh/keepalive", {
      sessionId,
    });
    return response.data;
  } catch (error) {
    handleApiError(error, "SSH keepalive");
  }
}

export async function listSSHFiles(
  sessionId: string,
  path: string,
): Promise<{ files: unknown[]; path: string }> {
  try {
    const response = await fileManagerApi.get("/ssh/listFiles", {
      params: { sessionId, path },
    });
    return response.data || { files: [], path };
  } catch (error) {
    handleApiError(error, "list SSH files");
    return { files: [], path };
  }
}

export async function identifySSHSymlink(
  sessionId: string,
  path: string,
): Promise<{ path: string; target: string; type: "directory" | "file" }> {
  try {
    const response = await fileManagerApi.get("/ssh/identifySymlink", {
      params: { sessionId, path },
    });
    return response.data;
  } catch (error) {
    handleApiError(error, "identify SSH symlink");
  }
}

export async function readSSHFile(
  sessionId: string,
  path: string,
): Promise<{ content: string; path: string }> {
  try {
    const response = await fileManagerApi.get("/ssh/readFile", {
      params: { sessionId, path },
    });
    return response.data;
  } catch (error: unknown) {
    if (error.response?.status === 404) {
      const customError = new Error("File not found");
      (
        customError as Error & { response?: unknown; isFileNotFound?: boolean }
      ).response = error.response;
      (
        customError as Error & { response?: unknown; isFileNotFound?: boolean }
      ).isFileNotFound = error.response.data?.fileNotFound || true;
      throw customError;
    }
    handleApiError(error, "read SSH file");
  }
}

export async function writeSSHFile(
  sessionId: string,
  path: string,
  content: string,
  hostId?: number,
  userId?: string,
): Promise<Record<string, unknown>> {
  try {
    const response = await fileManagerApi.post("/ssh/writeFile", {
      sessionId,
      path,
      content,
      hostId,
      userId,
    });

    if (
      response.data &&
      (response.data.message === "File written successfully" ||
        response.status === 200)
    ) {
      return response.data;
    } else {
      throw new Error("File write operation did not return success status");
    }
  } catch (error) {
    handleApiError(error, "write SSH file");
  }
}

export async function uploadSSHFile(
  sessionId: string,
  path: string,
  fileName: string,
  content: string,
  hostId?: number,
  userId?: string,
): Promise<Record<string, unknown>> {
  try {
    const response = await fileManagerApi.post("/ssh/uploadFile", {
      sessionId,
      path,
      fileName,
      content,
      hostId,
      userId,
    });
    return response.data;
  } catch (error) {
    handleApiError(error, "upload SSH file");
  }
}

export async function downloadSSHFile(
  sessionId: string,
  filePath: string,
  hostId?: number,
  userId?: string,
): Promise<Record<string, unknown>> {
  try {
    const response = await fileManagerApi.post("/ssh/downloadFile", {
      sessionId,
      path: filePath,
      hostId,
      userId,
    });
    return response.data;
  } catch (error) {
    handleApiError(error, "download SSH file");
  }
}

export async function createSSHFile(
  sessionId: string,
  path: string,
  fileName: string,
  content: string = "",
  hostId?: number,
  userId?: string,
): Promise<Record<string, unknown>> {
  try {
    const response = await fileManagerApi.post("/ssh/createFile", {
      sessionId,
      path,
      fileName,
      content,
      hostId,
      userId,
    });
    return response.data;
  } catch (error) {
    handleApiError(error, "create SSH file");
  }
}

export async function createSSHFolder(
  sessionId: string,
  path: string,
  folderName: string,
  hostId?: number,
  userId?: string,
): Promise<Record<string, unknown>> {
  try {
    const response = await fileManagerApi.post("/ssh/createFolder", {
      sessionId,
      path,
      folderName,
      hostId,
      userId,
    });
    return response.data;
  } catch (error) {
    handleApiError(error, "create SSH folder");
  }
}

export async function deleteSSHItem(
  sessionId: string,
  path: string,
  isDirectory: boolean,
  hostId?: number,
  userId?: string,
): Promise<Record<string, unknown>> {
  try {
    const response = await fileManagerApi.delete("/ssh/deleteItem", {
      data: {
        sessionId,
        path,
        isDirectory,
        hostId,
        userId,
      },
    });
    return response.data;
  } catch (error) {
    handleApiError(error, "delete SSH item");
  }
}

export async function copySSHItem(
  sessionId: string,
  sourcePath: string,
  targetDir: string,
  hostId?: number,
  userId?: string,
): Promise<Record<string, unknown>> {
  try {
    const response = await fileManagerApi.post(
      "/ssh/copyItem",
      {
        sessionId,
        sourcePath,
        targetDir,
        hostId,
        userId,
      },
      {
        timeout: 60000,
      },
    );
    return response.data;
  } catch (error) {
    handleApiError(error, "copy SSH item");
    throw error;
  }
}

export async function renameSSHItem(
  sessionId: string,
  oldPath: string,
  newName: string,
  hostId?: number,
  userId?: string,
): Promise<Record<string, unknown>> {
  try {
    const response = await fileManagerApi.put("/ssh/renameItem", {
      sessionId,
      oldPath,
      newName,
      hostId,
      userId,
    });
    return response.data;
  } catch (error) {
    handleApiError(error, "rename SSH item");
    throw error;
  }
}

export async function moveSSHItem(
  sessionId: string,
  oldPath: string,
  newPath: string,
  hostId?: number,
  userId?: string,
): Promise<Record<string, unknown>> {
  try {
    const response = await fileManagerApi.put(
      "/ssh/moveItem",
      {
        sessionId,
        oldPath,
        newPath,
        hostId,
        userId,
      },
      {
        timeout: 60000,
      },
    );
    return response.data;
  } catch (error) {
    handleApiError(error, "move SSH item");
    throw error;
  }
}

export async function changeSSHPermissions(
  sessionId: string,
  path: string,
  permissions: string,
  hostId?: number,
  userId?: string,
): Promise<{ success: boolean; message: string }> {
  try {
    fileLogger.info("Changing SSH file permissions", {
      operation: "change_permissions",
      sessionId,
      path,
      permissions,
      hostId,
      userId,
    });

    const response = await fileManagerApi.post("/ssh/changePermissions", {
      sessionId,
      path,
      permissions,
      hostId,
      userId,
    });

    fileLogger.success("SSH file permissions changed successfully", {
      operation: "change_permissions",
      sessionId,
      path,
      permissions,
    });

    return response.data;
  } catch (error) {
    fileLogger.error("Failed to change SSH file permissions", error, {
      operation: "change_permissions",
      sessionId,
      path,
      permissions,
    });
    handleApiError(error, "change SSH permissions");
    throw error;
  }
}

export async function extractSSHArchive(
  sessionId: string,
  archivePath: string,
  extractPath?: string,
  hostId?: number,
  userId?: string,
): Promise<{ success: boolean; message: string; extractPath: string }> {
  try {
    fileLogger.info("Extracting archive", {
      operation: "extract_archive",
      sessionId,
      archivePath,
      extractPath,
      hostId,
      userId,
    });

    const response = await fileManagerApi.post("/ssh/extractArchive", {
      sessionId,
      archivePath,
      extractPath,
      hostId,
      userId,
    });

    fileLogger.success("Archive extracted successfully", {
      operation: "extract_archive",
      sessionId,
      archivePath,
      extractPath: response.data.extractPath,
    });

    return response.data;
  } catch (error) {
    fileLogger.error("Failed to extract archive", error, {
      operation: "extract_archive",
      sessionId,
      archivePath,
      extractPath,
    });
    handleApiError(error, "extract archive");
    throw error;
  }
}

export async function compressSSHFiles(
  sessionId: string,
  paths: string[],
  archiveName: string,
  format?: string,
  hostId?: number,
  userId?: string,
): Promise<{ success: boolean; message: string; archivePath: string }> {
  try {
    fileLogger.info("Compressing files", {
      operation: "compress_files",
      sessionId,
      paths,
      archiveName,
      format,
      hostId,
      userId,
    });

    const response = await fileManagerApi.post("/ssh/compressFiles", {
      sessionId,
      paths,
      archiveName,
      format: format || "zip",
      hostId,
      userId,
    });

    fileLogger.success("Files compressed successfully", {
      operation: "compress_files",
      sessionId,
      paths,
      archivePath: response.data.archivePath,
    });

    return response.data;
  } catch (error) {
    fileLogger.error("Failed to compress files", error, {
      operation: "compress_files",
      sessionId,
      paths,
      archiveName,
      format,
    });
    handleApiError(error, "compress files");
    throw error;
  }
}

// ============================================================================
// FILE MANAGER DATA
// ============================================================================

export async function getRecentFiles(
  hostId: number,
): Promise<Record<string, unknown>> {
  try {
    const response = await authApi.get("/ssh/file_manager/recent", {
      params: { hostId },
    });
    return response.data;
  } catch (error) {
    handleApiError(error, "get recent files");
    throw error;
  }
}

export async function addRecentFile(
  hostId: number,
  path: string,
  name?: string,
): Promise<Record<string, unknown>> {
  try {
    const response = await authApi.post("/ssh/file_manager/recent", {
      hostId,
      path,
      name,
    });
    return response.data;
  } catch (error) {
    handleApiError(error, "add recent file");
    throw error;
  }
}

export async function removeRecentFile(
  hostId: number,
  path: string,
): Promise<Record<string, unknown>> {
  try {
    const response = await authApi.delete("/ssh/file_manager/recent", {
      data: { hostId, path },
    });
    return response.data;
  } catch (error) {
    handleApiError(error, "remove recent file");
    throw error;
  }
}

export async function getPinnedFiles(
  hostId: number,
): Promise<Record<string, unknown>> {
  try {
    const response = await authApi.get("/ssh/file_manager/pinned", {
      params: { hostId },
    });
    return response.data;
  } catch (error) {
    handleApiError(error, "get pinned files");
    throw error;
  }
}

export async function addPinnedFile(
  hostId: number,
  path: string,
  name?: string,
): Promise<Record<string, unknown>> {
  try {
    const response = await authApi.post("/ssh/file_manager/pinned", {
      hostId,
      path,
      name,
    });
    return response.data;
  } catch (error) {
    handleApiError(error, "add pinned file");
    throw error;
  }
}

export async function removePinnedFile(
  hostId: number,
  path: string,
): Promise<Record<string, unknown>> {
  try {
    const response = await authApi.delete("/ssh/file_manager/pinned", {
      data: { hostId, path },
    });
    return response.data;
  } catch (error) {
    handleApiError(error, "remove pinned file");
    throw error;
  }
}

export async function getFolderShortcuts(
  hostId: number,
): Promise<Record<string, unknown>> {
  try {
    const response = await authApi.get("/ssh/file_manager/shortcuts", {
      params: { hostId },
    });
    return response.data;
  } catch (error) {
    handleApiError(error, "get folder shortcuts");
    throw error;
  }
}

export async function addFolderShortcut(
  hostId: number,
  path: string,
  name?: string,
): Promise<Record<string, unknown>> {
  try {
    const response = await authApi.post("/ssh/file_manager/shortcuts", {
      hostId,
      path,
      name,
    });
    return response.data;
  } catch (error) {
    handleApiError(error, "add folder shortcut");
    throw error;
  }
}

export async function removeFolderShortcut(
  hostId: number,
  path: string,
): Promise<Record<string, unknown>> {
  try {
    const response = await authApi.delete("/ssh/file_manager/shortcuts", {
      data: { hostId, path },
    });
    return response.data;
  } catch (error) {
    handleApiError(error, "remove folder shortcut");
    throw error;
  }
}

// ============================================================================
// SERVER STATISTICS
// ============================================================================

export async function getAllServerStatuses(): Promise<
  Record<number, ServerStatus>
> {
  try {
    const response = await statsApi.get("/status");
    return response.data || {};
  } catch (error) {
    handleApiError(error, "fetch server statuses");
  }
}

export async function getServerStatusById(id: number): Promise<ServerStatus> {
  try {
    const response = await statsApi.get(`/status/${id}`);
    return response.data;
  } catch (error) {
    handleApiError(error, "fetch server status");
  }
}

export async function getServerMetricsById(id: number): Promise<ServerMetrics> {
  try {
    const response = await statsApi.get(`/metrics/${id}`);
    return response.data;
  } catch (error) {
    handleApiError(error, "fetch server metrics");
  }
}

export async function refreshServerPolling(): Promise<void> {
  try {
    await statsApi.post("/refresh");
  } catch (error) {
    console.warn("Failed to refresh server polling:", error);
  }
}

export async function notifyHostCreatedOrUpdated(
  hostId: number,
): Promise<void> {
  try {
    await statsApi.post("/host-updated", { hostId });
  } catch (error) {
    console.warn("Failed to notify stats server of host update:", error);
  }
}

// ============================================================================
// AUTHENTICATION
// ============================================================================

export async function registerUser(
  username: string,
  password: string,
): Promise<Record<string, unknown>> {
  try {
    const response = await authApi.post("/users/create", {
      username,
      password,
    });
    return response.data;
  } catch (error) {
    handleApiError(error, "register user");
  }
}

export async function loginUser(
  username: string,
  password: string,
): Promise<AuthResponse> {
  try {
    const response = await authApi.post("/users/login", { username, password });

    const hasToken = response.data.token;

    if (isElectron() && hasToken) {
      localStorage.setItem("jwt", response.data.token);
    }

    const isInIframe =
      typeof window !== "undefined" && window.self !== window.top;

    if (isInIframe && hasToken) {
      localStorage.setItem("jwt", response.data.token);

      try {
        window.parent.postMessage(
          {
            type: "AUTH_SUCCESS",
            token: response.data.token,
            source: "login_api",
            platform: "desktop",
            timestamp: Date.now(),
          },
          "*",
        );
      } catch (e) {
        console.error("[main-axios] Error posting message to parent:", e);
      }
    }

    return {
      token: response.data.token || "cookie-based",
      success: response.data.success,
      is_admin: response.data.is_admin,
      username: response.data.username,
      requires_totp: response.data.requires_totp,
      temp_token: response.data.temp_token,
    };
  } catch (error) {
    handleApiError(error, "login user");
  }
}

export async function logoutUser(): Promise<{
  success: boolean;
  message: string;
}> {
  try {
    const response = await authApi.post("/users/logout");
    return response.data;
  } catch (error) {
    handleApiError(error, "logout user");
  }
}

export async function getUserInfo(): Promise<UserInfo> {
  try {
    const response = await authApi.get("/users/me");
    return response.data;
  } catch (error) {
    handleApiError(error, "fetch user info");
  }
}

export async function unlockUserData(
  password: string,
): Promise<{ success: boolean; message: string }> {
  try {
    const response = await authApi.post("/users/unlock-data", { password });
    return response.data;
  } catch (error) {
    handleApiError(error, "unlock user data");
  }
}

export async function getRegistrationAllowed(): Promise<{ allowed: boolean }> {
  try {
    const response = await authApi.get("/users/registration-allowed");
    return response.data;
  } catch (error) {
    handleApiError(error, "check registration status");
  }
}

export async function getPasswordLoginAllowed(): Promise<{ allowed: boolean }> {
  try {
    const response = await authApi.get("/users/password-login-allowed");
    return response.data;
  } catch (error) {
    handleApiError(error, "check password login status");
  }
}

export async function getOIDCConfig(): Promise<Record<string, unknown>> {
  try {
    const response = await authApi.get("/users/oidc-config");
    return response.data;
  } catch (error: unknown) {
    console.warn(
      "Failed to fetch OIDC config:",
      error.response?.data?.error || error.message,
    );
    return null;
  }
}

export async function getAdminOIDCConfig(): Promise<Record<string, unknown>> {
  try {
    const response = await authApi.get("/users/oidc-config/admin");
    return response.data;
  } catch (error) {
    handleApiError(error, "fetch admin OIDC config");
  }
}

export async function getSetupRequired(): Promise<{ setup_required: boolean }> {
  try {
    const response = await authApi.get("/users/setup-required");
    return response.data;
  } catch (error) {
    handleApiError(error, "check setup status");
  }
}

export async function getUserCount(): Promise<UserCount> {
  try {
    const response = await authApi.get("/users/count");
    return response.data;
  } catch (error) {
    handleApiError(error, "fetch user count");
  }
}

export async function initiatePasswordReset(
  username: string,
): Promise<Record<string, unknown>> {
  try {
    const response = await authApi.post("/users/initiate-reset", { username });
    return response.data;
  } catch (error) {
    handleApiError(error, "initiate password reset");
  }
}

export async function verifyPasswordResetCode(
  username: string,
  resetCode: string,
): Promise<Record<string, unknown>> {
  try {
    const response = await authApi.post("/users/verify-reset-code", {
      username,
      resetCode,
    });
    return response.data;
  } catch (error) {
    handleApiError(error, "verify reset code");
  }
}

export async function completePasswordReset(
  username: string,
  tempToken: string,
  newPassword: string,
): Promise<Record<string, unknown>> {
  try {
    const response = await authApi.post("/users/complete-reset", {
      username,
      tempToken,
      newPassword,
    });
    return response.data;
  } catch (error) {
    handleApiError(error, "complete password reset");
  }
}

export async function changePassword(oldPassword: string, newPassword: string) {
  try {
    const response = await authApi.post("/users/change-password", {
      oldPassword,
      newPassword,
    });
    return response.data;
  } catch (error) {
    handleApiError(error, "change password");
  }
}

export async function getOIDCAuthorizeUrl(): Promise<OIDCAuthorize> {
  try {
    const response = await authApi.get("/users/oidc/authorize");
    return response.data;
  } catch (error) {
    handleApiError(error, "get OIDC authorize URL");
  }
}

// ============================================================================
// USER MANAGEMENT
// ============================================================================

export async function getUserList(): Promise<{ users: UserInfo[] }> {
  try {
    const response = await authApi.get("/users/list");
    return response.data;
  } catch (error) {
    handleApiError(error, "fetch user list");
  }
}

export async function getSessions(): Promise<{
  sessions: {
    id: string;
    userId: string;
    username?: string;
    deviceType: string;
    deviceInfo: string;
    createdAt: string;
    expiresAt: string;
    lastActiveAt: string;
    jwtToken: string;
    isRevoked?: boolean;
  }[];
}> {
  try {
    const response = await authApi.get("/users/sessions");
    return response.data;
  } catch (error) {
    handleApiError(error, "fetch sessions");
  }
}

export async function revokeSession(
  sessionId: string,
): Promise<{ success: boolean; message: string }> {
  try {
    const response = await authApi.delete(`/users/sessions/${sessionId}`);
    return response.data;
  } catch (error) {
    handleApiError(error, "revoke session");
  }
}

export async function revokeAllUserSessions(
  userId: string,
): Promise<{ success: boolean; message: string }> {
  try {
    const response = await authApi.post("/users/sessions/revoke-all", {
      targetUserId: userId,
      exceptCurrent: false,
    });
    return response.data;
  } catch (error) {
    handleApiError(error, "revoke all user sessions");
  }
}

export async function makeUserAdmin(
  username: string,
): Promise<Record<string, unknown>> {
  try {
    const response = await authApi.post("/users/make-admin", { username });
    return response.data;
  } catch (error) {
    handleApiError(error, "make user admin");
  }
}

export async function removeAdminStatus(
  username: string,
): Promise<Record<string, unknown>> {
  try {
    const response = await authApi.post("/users/remove-admin", { username });
    return response.data;
  } catch (error) {
    handleApiError(error, "remove admin status");
  }
}

export async function deleteUser(
  username: string,
): Promise<Record<string, unknown>> {
  try {
    const response = await authApi.delete("/users/delete-user", {
      data: { username },
    });
    return response.data;
  } catch (error) {
    handleApiError(error, "delete user");
  }
}

export async function deleteAccount(
  password: string,
): Promise<Record<string, unknown>> {
  try {
    const response = await authApi.delete("/users/delete-account", {
      data: { password },
    });
    return response.data;
  } catch (error) {
    handleApiError(error, "delete account");
  }
}

export async function updateRegistrationAllowed(
  allowed: boolean,
): Promise<Record<string, unknown>> {
  try {
    const response = await authApi.patch("/users/registration-allowed", {
      allowed,
    });
    return response.data;
  } catch (error) {
    handleApiError(error, "update registration allowed");
  }
}

export async function updatePasswordLoginAllowed(
  allowed: boolean,
): Promise<{ allowed: boolean }> {
  try {
    const response = await authApi.patch("/users/password-login-allowed", {
      allowed,
    });
    return response.data;
  } catch (error) {
    handleApiError(error, "update password login allowed");
  }
}

export async function updateOIDCConfig(
  config: Record<string, unknown>,
): Promise<Record<string, unknown>> {
  try {
    const response = await authApi.post("/users/oidc-config", config);
    return response.data;
  } catch (error) {
    handleApiError(error, "update OIDC config");
  }
}

export async function disableOIDCConfig(): Promise<Record<string, unknown>> {
  try {
    const response = await authApi.delete("/users/oidc-config");
    return response.data;
  } catch (error) {
    handleApiError(error, "disable OIDC config");
  }
}

// ============================================================================
// ALERTS
// ============================================================================

export async function setupTOTP(): Promise<{
  secret: string;
  qr_code: string;
}> {
  try {
    const response = await authApi.post("/users/totp/setup");
    return response.data;
  } catch (error) {
    handleApiError(error as AxiosError, "setup TOTP");
    throw error;
  }
}

export async function enableTOTP(
  totp_code: string,
): Promise<{ message: string; backup_codes: string[] }> {
  try {
    const response = await authApi.post("/users/totp/enable", { totp_code });
    return response.data;
  } catch (error) {
    handleApiError(error as AxiosError, "enable TOTP");
    throw error;
  }
}

export async function disableTOTP(
  password?: string,
  totp_code?: string,
): Promise<{ message: string }> {
  try {
    const response = await authApi.post("/users/totp/disable", {
      password,
      totp_code,
    });
    return response.data;
  } catch (error) {
    handleApiError(error as AxiosError, "disable TOTP");
    throw error;
  }
}

export async function verifyTOTPLogin(
  temp_token: string,
  totp_code: string,
): Promise<AuthResponse> {
  try {
    const response = await authApi.post("/users/totp/verify-login", {
      temp_token,
      totp_code,
    });

    const hasToken = response.data.token;

    if (isElectron() && hasToken) {
      localStorage.setItem("jwt", response.data.token);
    }

    const isInIframe =
      typeof window !== "undefined" && window.self !== window.top;

    if (isInIframe && hasToken) {
      localStorage.setItem("jwt", response.data.token);

      try {
        window.parent.postMessage(
          {
            type: "AUTH_SUCCESS",
            token: response.data.token,
            source: "totp_verify",
            platform: "desktop",
            timestamp: Date.now(),
          },
          "*",
        );
      } catch (e) {
        console.error("[main-axios] Error posting message to parent:", e);
      }
    }

    return response.data;
  } catch (error) {
    handleApiError(error as AxiosError, "verify TOTP login");
    throw error;
  }
}

export async function generateBackupCodes(
  password?: string,
  totp_code?: string,
): Promise<{ backup_codes: string[] }> {
  try {
    const response = await authApi.post("/users/totp/backup-codes", {
      password,
      totp_code,
    });
    return response.data;
  } catch (error) {
    handleApiError(error as AxiosError, "generate backup codes");
    throw error;
  }
}

export async function getUserAlerts(): Promise<{
  alerts: Array<Record<string, unknown>>;
}> {
  try {
    const response = await authApi.get(`/alerts`);
    return response.data;
  } catch (error) {
    handleApiError(error, "fetch user alerts");
  }
}

export async function dismissAlert(
  alertId: string,
): Promise<Record<string, unknown>> {
  try {
    const response = await authApi.post("/alerts/dismiss", { alertId });
    return response.data;
  } catch (error) {
    handleApiError(error, "dismiss alert");
  }
}

// ============================================================================
// UPDATES & RELEASES
// ============================================================================

export async function getReleasesRSS(
  perPage: number = 100,
): Promise<Record<string, unknown>> {
  try {
    const response = await authApi.get(`/releases/rss?per_page=${perPage}`);
    return response.data;
  } catch (error) {
    handleApiError(error, "fetch releases RSS");
  }
}

export async function getVersionInfo(): Promise<Record<string, unknown>> {
  try {
    const response = await authApi.get("/version");
    return response.data;
  } catch (error) {
    handleApiError(error, "fetch version info");
  }
}

// ============================================================================
// DATABASE HEALTH
// ============================================================================

export async function getDatabaseHealth(): Promise<Record<string, unknown>> {
  try {
    const response = await authApi.get("/health");
    return response.data;
  } catch (error) {
    handleApiError(error, "check database health");
  }
}

// ============================================================================
// SSH CREDENTIALS MANAGEMENT
// ============================================================================

export async function getCredentials(): Promise<Record<string, unknown>> {
  try {
    const response = await authApi.get("/credentials");
    return response.data;
  } catch (error) {
    throw handleApiError(error, "fetch credentials");
  }
}

export async function getCredentialDetails(
  credentialId: number,
): Promise<Record<string, unknown>> {
  try {
    const response = await authApi.get(`/credentials/${credentialId}`);
    return response.data;
  } catch (error) {
    throw handleApiError(error, "fetch credential details");
  }
}

export async function createCredential(
  credentialData: Record<string, unknown>,
): Promise<Record<string, unknown>> {
  try {
    const response = await authApi.post("/credentials", credentialData);
    return response.data;
  } catch (error) {
    throw handleApiError(error, "create credential");
  }
}

export async function updateCredential(
  credentialId: number,
  credentialData: Record<string, unknown>,
): Promise<Record<string, unknown>> {
  try {
    const response = await authApi.put(
      `/credentials/${credentialId}`,
      credentialData,
    );
    return response.data;
  } catch (error) {
    throw handleApiError(error, "update credential");
  }
}

export async function deleteCredential(
  credentialId: number,
): Promise<Record<string, unknown>> {
  try {
    const response = await authApi.delete(`/credentials/${credentialId}`);
    return response.data;
  } catch (error) {
    throw handleApiError(error, "delete credential");
  }
}

export async function getCredentialHosts(
  credentialId: number,
): Promise<Record<string, unknown>> {
  try {
    const response = await authApi.get(`/credentials/${credentialId}/hosts`);
    return response.data;
  } catch (error) {
    handleApiError(error, "fetch credential hosts");
  }
}

export async function getCredentialFolders(): Promise<Record<string, unknown>> {
  try {
    const response = await authApi.get("/credentials/folders");
    return response.data;
  } catch (error) {
    handleApiError(error, "fetch credential folders");
  }
}

export async function getSSHHostWithCredentials(
  hostId: number,
): Promise<Record<string, unknown>> {
  try {
    const response = await sshHostApi.get(
      `/db/host/${hostId}/with-credentials`,
    );
    return response.data;
  } catch (error) {
    handleApiError(error, "fetch SSH host with credentials");
  }
}

export async function applyCredentialToHost(
  hostId: number,
  credentialId: number,
): Promise<Record<string, unknown>> {
  try {
    const response = await sshHostApi.post(
      `/db/host/${hostId}/apply-credential`,
      { credentialId },
    );
    return response.data;
  } catch (error) {
    throw handleApiError(error, "apply credential to host");
  }
}

export async function removeCredentialFromHost(
  hostId: number,
): Promise<Record<string, unknown>> {
  try {
    const response = await sshHostApi.delete(`/db/host/${hostId}/credential`);
    return response.data;
  } catch (error) {
    throw handleApiError(error, "remove credential from host");
  }
}

export async function migrateHostToCredential(
  hostId: number,
  credentialName: string,
): Promise<Record<string, unknown>> {
  try {
    const response = await sshHostApi.post(
      `/db/host/${hostId}/migrate-to-credential`,
      { credentialName },
    );
    return response.data;
  } catch (error) {
    throw handleApiError(error, "migrate host to credential");
  }
}

// ============================================================================
// SSH FOLDER MANAGEMENT
// ============================================================================

export async function getFoldersWithStats(): Promise<Record<string, unknown>> {
  try {
    const response = await authApi.get("/ssh/db/folders/with-stats");
    return response.data;
  } catch (error) {
    handleApiError(error, "fetch folders with statistics");
  }
}

export async function renameFolder(
  oldName: string,
  newName: string,
): Promise<Record<string, unknown>> {
  try {
    const response = await authApi.put("/ssh/folders/rename", {
      oldName,
      newName,
    });
    return response.data;
  } catch (error) {
    handleApiError(error, "rename folder");
  }
}

export async function getSSHFolders(): Promise<SSHFolder[]> {
  try {
    sshLogger.info("Fetching SSH folders", {
      operation: "fetch_ssh_folders",
    });

    const response = await authApi.get("/ssh/folders");

    sshLogger.success("SSH folders fetched successfully", {
      operation: "fetch_ssh_folders",
      count: response.data.length,
    });

    return response.data;
  } catch (error) {
    sshLogger.error("Failed to fetch SSH folders", error, {
      operation: "fetch_ssh_folders",
    });
    handleApiError(error, "fetch SSH folders");
    throw error;
  }
}

export async function updateFolderMetadata(
  name: string,
  color?: string,
  icon?: string,
): Promise<void> {
  try {
    sshLogger.info("Updating folder metadata", {
      operation: "update_folder_metadata",
      name,
      color,
      icon,
    });

    await authApi.put("/ssh/folders/metadata", {
      name,
      color,
      icon,
    });

    sshLogger.success("Folder metadata updated successfully", {
      operation: "update_folder_metadata",
      name,
    });
  } catch (error) {
    sshLogger.error("Failed to update folder metadata", error, {
      operation: "update_folder_metadata",
      name,
    });
    handleApiError(error, "update folder metadata");
    throw error;
  }
}

export async function deleteAllHostsInFolder(
  folderName: string,
): Promise<{ deletedCount: number }> {
  try {
    sshLogger.info("Deleting all hosts in folder", {
      operation: "delete_folder_hosts",
      folderName,
    });

    const response = await authApi.delete(
      `/ssh/folders/${encodeURIComponent(folderName)}/hosts`,
    );

    sshLogger.success("All hosts in folder deleted successfully", {
      operation: "delete_folder_hosts",
      folderName,
      deletedCount: response.data.deletedCount,
    });

    return response.data;
  } catch (error) {
    sshLogger.error("Failed to delete hosts in folder", error, {
      operation: "delete_folder_hosts",
      folderName,
    });
    handleApiError(error, "delete hosts in folder");
    throw error;
  }
}

export async function renameCredentialFolder(
  oldName: string,
  newName: string,
): Promise<Record<string, unknown>> {
  try {
    const response = await authApi.put("/credentials/folders/rename", {
      oldName,
      newName,
    });
    return response.data;
  } catch (error) {
    throw handleApiError(error, "rename credential folder");
  }
}

export async function detectKeyType(
  privateKey: string,
  keyPassword?: string,
): Promise<Record<string, unknown>> {
  try {
    const response = await authApi.post("/credentials/detect-key-type", {
      privateKey,
      keyPassword,
    });
    return response.data;
  } catch (error) {
    throw handleApiError(error, "detect key type");
  }
}

export async function detectPublicKeyType(
  publicKey: string,
): Promise<Record<string, unknown>> {
  try {
    const response = await authApi.post("/credentials/detect-public-key-type", {
      publicKey,
    });
    return response.data;
  } catch (error) {
    throw handleApiError(error, "detect public key type");
  }
}

export async function validateKeyPair(
  privateKey: string,
  publicKey: string,
  keyPassword?: string,
): Promise<Record<string, unknown>> {
  try {
    const response = await authApi.post("/credentials/validate-key-pair", {
      privateKey,
      publicKey,
      keyPassword,
    });
    return response.data;
  } catch (error) {
    throw handleApiError(error, "validate key pair");
  }
}

export async function generatePublicKeyFromPrivate(
  privateKey: string,
  keyPassword?: string,
): Promise<Record<string, unknown>> {
  try {
    const response = await authApi.post("/credentials/generate-public-key", {
      privateKey,
      keyPassword,
    });
    return response.data;
  } catch (error) {
    throw handleApiError(error, "generate public key from private key");
  }
}

export async function generateKeyPair(
  keyType: "ssh-ed25519" | "ssh-rsa" | "ecdsa-sha2-nistp256",
  keySize?: number,
  passphrase?: string,
): Promise<Record<string, unknown>> {
  try {
    const response = await authApi.post("/credentials/generate-key-pair", {
      keyType,
      keySize,
      passphrase,
    });
    return response.data;
  } catch (error) {
    throw handleApiError(error, "generate SSH key pair");
  }
}

export async function deployCredentialToHost(
  credentialId: number,
  targetHostId: number,
): Promise<Record<string, unknown>> {
  try {
    const response = await authApi.post(
      `/credentials/${credentialId}/deploy-to-host`,
      { targetHostId },
    );
    return response.data;
  } catch (error) {
    throw handleApiError(error, "deploy credential to host");
  }
}

// ============================================================================
// SNIPPETS API
// ============================================================================

export async function getSnippets(): Promise<Record<string, unknown>> {
  try {
    const response = await authApi.get("/snippets");
    return response.data;
  } catch (error) {
    throw handleApiError(error, "fetch snippets");
  }
}

export async function createSnippet(
  snippetData: Record<string, unknown>,
): Promise<Record<string, unknown>> {
  try {
    const response = await authApi.post("/snippets", snippetData);
    return response.data;
  } catch (error) {
    throw handleApiError(error, "create snippet");
  }
}

export async function updateSnippet(
  snippetId: number,
  snippetData: Record<string, unknown>,
): Promise<Record<string, unknown>> {
  try {
    const response = await authApi.put(`/snippets/${snippetId}`, snippetData);
    return response.data;
  } catch (error) {
    throw handleApiError(error, "update snippet");
  }
}

export async function deleteSnippet(
  snippetId: number,
): Promise<Record<string, unknown>> {
  try {
    const response = await authApi.delete(`/snippets/${snippetId}`);
    return response.data;
  } catch (error) {
    throw handleApiError(error, "delete snippet");
  }
}

export async function executeSnippet(
  snippetId: number,
  hostId: number,
): Promise<{ success: boolean; output: string; error?: string }> {
  try {
    const response = await authApi.post("/snippets/execute", {
      snippetId,
      hostId,
    });
    return response.data;
  } catch (error) {
    throw handleApiError(error, "execute snippet");
  }
}

export async function reorderSnippets(
  snippets: Array<{ id: number; order: number; folder?: string }>,
): Promise<{ success: boolean; updated: number }> {
  try {
    const response = await authApi.put("/snippets/reorder", { snippets });
    return response.data;
  } catch (error) {
    throw handleApiError(error, "reorder snippets");
  }
}

export async function getSnippetFolders(): Promise<Record<string, unknown>> {
  try {
    const response = await authApi.get("/snippets/folders");
    return response.data;
  } catch (error) {
    throw handleApiError(error, "fetch snippet folders");
  }
}

export async function createSnippetFolder(folderData: {
  name: string;
  color?: string;
  icon?: string;
}): Promise<Record<string, unknown>> {
  try {
    const response = await authApi.post("/snippets/folders", folderData);
    return response.data;
  } catch (error) {
    throw handleApiError(error, "create snippet folder");
  }
}

export async function updateSnippetFolderMetadata(
  folderName: string,
  metadata: { color?: string; icon?: string },
): Promise<Record<string, unknown>> {
  try {
    const response = await authApi.put(
      `/snippets/folders/${encodeURIComponent(folderName)}/metadata`,
      metadata,
    );
    return response.data;
  } catch (error) {
    throw handleApiError(error, "update snippet folder metadata");
  }
}

export async function renameSnippetFolder(
  oldName: string,
  newName: string,
): Promise<{ success: boolean; oldName: string; newName: string }> {
  try {
    const response = await authApi.put("/snippets/folders/rename", {
      oldName,
      newName,
    });
    return response.data;
  } catch (error) {
    throw handleApiError(error, "rename snippet folder");
  }
}

export async function deleteSnippetFolder(
  folderName: string,
): Promise<{ success: boolean }> {
  try {
    const response = await authApi.delete(
      `/snippets/folders/${encodeURIComponent(folderName)}`,
    );
    return response.data;
  } catch (error) {
    throw handleApiError(error, "delete snippet folder");
  }
}

// ============================================================================
// HOMEPAGE API
// ============================================================================

export interface UptimeInfo {
  uptimeMs: number;
  uptimeSeconds: number;
  formatted: string;
}

export interface RecentActivityItem {
  id: number;
  userId: string;
  type: "terminal" | "file_manager";
  hostId: number;
  hostName: string;
  timestamp: string;
}

export async function getUptime(): Promise<UptimeInfo> {
  try {
    const response = await homepageApi.get("/uptime");
    return response.data;
  } catch (error) {
    throw handleApiError(error, "fetch uptime");
  }
}

export async function getRecentActivity(
  limit?: number,
): Promise<RecentActivityItem[]> {
  try {
    const response = await homepageApi.get("/activity/recent", {
      params: { limit },
    });
    return response.data;
  } catch (error) {
    throw handleApiError(error, "fetch recent activity");
  }
}

export async function logActivity(
  type: "terminal" | "file_manager",
  hostId: number,
  hostName: string,
): Promise<{ message: string; id: number | string }> {
  try {
    const response = await homepageApi.post("/activity/log", {
      type,
      hostId,
      hostName,
    });
    return response.data;
  } catch (error) {
    throw handleApiError(error, "log activity");
  }
}

export async function resetRecentActivity(): Promise<{ message: string }> {
  try {
    const response = await homepageApi.delete("/activity/reset");
    return response.data;
  } catch (error) {
    throw handleApiError(error, "reset recent activity");
  }
}

// ============================================================================
// COMMAND HISTORY API
// ============================================================================

export async function saveCommandToHistory(
  hostId: number,
  command: string,
): Promise<{ id: number; command: string; executedAt: string }> {
  try {
    const response = await authApi.post("/terminal/command_history", {
      hostId,
      command,
    });
    return response.data;
  } catch (error) {
    throw handleApiError(error, "save command to history");
  }
}

export async function getCommandHistory(
  hostId: number,
  limit: number = 100,
): Promise<string[]> {
  try {
    const response = await authApi.get(`/terminal/command_history/${hostId}`, {
      params: { limit },
    });
    return response.data;
  } catch (error) {
    throw handleApiError(error, "fetch command history");
  }
}

export async function deleteCommandFromHistory(
  hostId: number,
  command: string,
): Promise<{ success: boolean }> {
  try {
    const response = await authApi.post("/terminal/command_history/delete", {
      hostId,
      command,
    });
    return response.data;
  } catch (error) {
    throw handleApiError(error, "delete command from history");
  }
}

export async function clearCommandHistory(
  hostId: number,
): Promise<{ success: boolean }> {
  try {
    const response = await authApi.delete(
      `/terminal/command_history/${hostId}`,
    );
    return response.data;
  } catch (error) {
    throw handleApiError(error, "clear command history");
  }
}

// ============================================================================
// OIDC ACCOUNT LINKING
// ============================================================================

export async function linkOIDCToPasswordAccount(
  oidcUserId: string,
  targetUsername: string,
): Promise<{ success: boolean; message: string }> {
  try {
    const response = await authApi.post("/users/link-oidc-to-password", {
      oidcUserId,
      targetUsername,
    });
    return response.data;
  } catch (error) {
    throw handleApiError(error, "link OIDC account to password account");
  }
}

export async function unlinkOIDCFromPasswordAccount(
  userId: string,
): Promise<{ success: boolean; message: string }> {
  try {
    const response = await authApi.post("/users/unlink-oidc-from-password", {
      userId,
    });
    return response.data;
  } catch (error) {
    throw handleApiError(error, "unlink OIDC from password account");
  }
}
<<<<<<< HEAD
=======

// ============================================================================
// RBAC MANAGEMENT
// ============================================================================

// Role Management
export async function getRoles(): Promise<{ roles: Role[] }> {
  try {
    const response = await rbacApi.get("/rbac/roles");
    return response.data;
  } catch (error) {
    throw handleApiError(error, "fetch roles");
  }
}

export async function createRole(roleData: {
  name: string;
  displayName: string;
  description?: string | null;
}): Promise<{ role: Role }> {
  try {
    const response = await rbacApi.post("/rbac/roles", roleData);
    return response.data;
  } catch (error) {
    throw handleApiError(error, "create role");
  }
}

export async function updateRole(
  roleId: number,
  roleData: {
    displayName?: string;
    description?: string | null;
  },
): Promise<{ role: Role }> {
  try {
    const response = await rbacApi.put(`/rbac/roles/${roleId}`, roleData);
    return response.data;
  } catch (error) {
    throw handleApiError(error, "update role");
  }
}

export async function deleteRole(roleId: number): Promise<{ success: boolean }> {
  try {
    const response = await rbacApi.delete(`/rbac/roles/${roleId}`);
    return response.data;
  } catch (error) {
    throw handleApiError(error, "delete role");
  }
}

// User-Role Management
export async function getUserRoles(userId: string): Promise<{ roles: UserRole[] }> {
  try {
    const response = await rbacApi.get(`/rbac/users/${userId}/roles`);
    return response.data;
  } catch (error) {
    throw handleApiError(error, "fetch user roles");
  }
}

export async function assignRoleToUser(
  userId: string,
  roleId: number,
): Promise<{ success: boolean }> {
  try {
    const response = await rbacApi.post(`/rbac/users/${userId}/roles`, { roleId });
    return response.data;
  } catch (error) {
    throw handleApiError(error, "assign role to user");
  }
}

export async function removeRoleFromUser(
  userId: string,
  roleId: number,
): Promise<{ success: boolean }> {
  try {
    const response = await rbacApi.delete(`/rbac/users/${userId}/roles/${roleId}`);
    return response.data;
  } catch (error) {
    throw handleApiError(error, "remove role from user");
  }
}

// Host Sharing Management
export async function shareHost(
  hostId: number,
  shareData: {
    targetType: "user" | "role";
    targetUserId?: string;
    targetRoleId?: number;
    permissionLevel: string;
    durationHours?: number;
  },
): Promise<{ success: boolean }> {
  try {
    const response = await rbacApi.post(`/rbac/host/${hostId}/share`, shareData);
    return response.data;
  } catch (error) {
    throw handleApiError(error, "share host");
  }
}

export async function getHostAccess(hostId: number): Promise<{ accessList: AccessRecord[] }> {
  try {
    const response = await rbacApi.get(`/rbac/host/${hostId}/access`);
    return response.data;
  } catch (error) {
    throw handleApiError(error, "fetch host access");
  }
}

export async function revokeHostAccess(
  hostId: number,
  accessId: number,
): Promise<{ success: boolean }> {
  try {
    const response = await rbacApi.delete(`/rbac/host/${hostId}/access/${accessId}`);
    return response.data;
  } catch (error) {
    throw handleApiError(error, "revoke host access");
    
// ============================================================================
// DOCKER MANAGEMENT API
// ============================================================================

export async function connectDockerSession(
  sessionId: string,
  hostId: number,
): Promise<{ success: boolean; message: string }> {
  try {
    const response = await dockerApi.post("/ssh/connect", {
      sessionId,
      hostId,
    });
    return response.data;
  } catch (error) {
    throw handleApiError(error, "connect to Docker SSH session");
  }
}

export async function disconnectDockerSession(
  sessionId: string,
): Promise<{ success: boolean; message: string }> {
  try {
    const response = await dockerApi.post("/ssh/disconnect", {
      sessionId,
    });
    return response.data;
  } catch (error) {
    throw handleApiError(error, "disconnect from Docker SSH session");
  }
}

export async function keepaliveDockerSession(
  sessionId: string,
): Promise<{ success: boolean }> {
  try {
    const response = await dockerApi.post("/ssh/keepalive", {
      sessionId,
    });
    return response.data;
  } catch (error) {
    throw handleApiError(error, "keepalive Docker SSH session");
  }
}

export async function getDockerSessionStatus(
  sessionId: string,
): Promise<{ success: boolean; connected: boolean }> {
  try {
    const response = await dockerApi.get("/ssh/status", {
      params: { sessionId },
    });
    return response.data;
  } catch (error) {
    throw handleApiError(error, "get Docker session status");
  }
}

export async function validateDockerAvailability(
  sessionId: string,
): Promise<DockerValidation> {
  try {
    const response = await dockerApi.get(`/validate/${sessionId}`);
    return response.data;
  } catch (error) {
    throw handleApiError(error, "validate Docker availability");
  }
}

export async function listDockerContainers(
  sessionId: string,
  all: boolean = true,
): Promise<DockerContainer[]> {
  try {
    const response = await dockerApi.get(`/containers/${sessionId}`, {
      params: { all },
    });
    return response.data;
  } catch (error) {
    throw handleApiError(error, "list Docker containers");
  }
}

export async function getDockerContainerDetails(
  sessionId: string,
  containerId: string,
): Promise<DockerContainer> {
  try {
    const response = await dockerApi.get(
      `/containers/${sessionId}/${containerId}`,
    );
    return response.data;
  } catch (error) {
    throw handleApiError(error, "get Docker container details");
  }
}

export async function startDockerContainer(
  sessionId: string,
  containerId: string,
): Promise<{ success: boolean; message: string }> {
  try {
    const response = await dockerApi.post(
      `/containers/${sessionId}/${containerId}/start`,
    );
    return response.data;
  } catch (error) {
    throw handleApiError(error, "start Docker container");
  }
}

export async function stopDockerContainer(
  sessionId: string,
  containerId: string,
): Promise<{ success: boolean; message: string }> {
  try {
    const response = await dockerApi.post(
      `/containers/${sessionId}/${containerId}/stop`,
    );
    return response.data;
  } catch (error) {
    throw handleApiError(error, "stop Docker container");
  }
}

export async function restartDockerContainer(
  sessionId: string,
  containerId: string,
): Promise<{ success: boolean; message: string }> {
  try {
    const response = await dockerApi.post(
      `/containers/${sessionId}/${containerId}/restart`,
    );
    return response.data;
  } catch (error) {
    throw handleApiError(error, "restart Docker container");
  }
}

export async function pauseDockerContainer(
  sessionId: string,
  containerId: string,
): Promise<{ success: boolean; message: string }> {
  try {
    const response = await dockerApi.post(
      `/containers/${sessionId}/${containerId}/pause`,
    );
    return response.data;
  } catch (error) {
    throw handleApiError(error, "pause Docker container");
  }
}

export async function unpauseDockerContainer(
  sessionId: string,
  containerId: string,
): Promise<{ success: boolean; message: string }> {
  try {
    const response = await dockerApi.post(
      `/containers/${sessionId}/${containerId}/unpause`,
    );
    return response.data;
  } catch (error) {
    throw handleApiError(error, "unpause Docker container");
  }
}

export async function removeDockerContainer(
  sessionId: string,
  containerId: string,
  force: boolean = false,
): Promise<{ success: boolean; message: string }> {
  try {
    const response = await dockerApi.delete(
      `/containers/${sessionId}/${containerId}/remove`,
      {
        params: { force },
      },
    );
    return response.data;
  } catch (error) {
    throw handleApiError(error, "remove Docker container");
  }
}

export async function getContainerLogs(
  sessionId: string,
  containerId: string,
  options?: DockerLogOptions,
): Promise<{ logs: string }> {
  try {
    const response = await dockerApi.get(
      `/containers/${sessionId}/${containerId}/logs`,
      {
        params: options,
      },
    );
    return response.data;
  } catch (error) {
    throw handleApiError(error, "get container logs");
  }
}

export async function downloadContainerLogs(
  sessionId: string,
  containerId: string,
  options?: DockerLogOptions,
): Promise<Blob> {
  try {
    const response = await dockerApi.get(
      `/containers/${sessionId}/${containerId}/logs`,
      {
        params: { ...options, download: true },
        responseType: "blob",
      },
    );
    return response.data;
  } catch (error) {
    throw handleApiError(error, "download container logs");
  }
}

export async function getContainerStats(
  sessionId: string,
  containerId: string,
): Promise<DockerStats> {
  try {
    const response = await dockerApi.get(
      `/containers/${sessionId}/${containerId}/stats`,
    );
    return response.data;
  } catch (error) {
    throw handleApiError(error, "get container stats");
  }
}
>>>>>>> 94651107
<|MERGE_RESOLUTION|>--- conflicted
+++ resolved
@@ -3197,8 +3197,6 @@
     throw handleApiError(error, "unlink OIDC from password account");
   }
 }
-<<<<<<< HEAD
-=======
 
 // ============================================================================
 // RBAC MANAGEMENT
@@ -3557,5 +3555,4 @@
   } catch (error) {
     throw handleApiError(error, "get container stats");
   }
-}
->>>>>>> 94651107
+}