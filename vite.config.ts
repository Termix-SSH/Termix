import path from "path";
import fs from "fs";
import tailwindcss from "@tailwindcss/vite";
import { defineConfig } from "vite";
import react from "@vitejs/plugin-react";

const sslCertPath = path.join(process.cwd(), "ssl/termix.crt");
const sslKeyPath = path.join(process.cwd(), "ssl/termix.key");

const hasSSL = fs.existsSync(sslCertPath) && fs.existsSync(sslKeyPath);
const useHTTPS = process.env.VITE_HTTPS === "true" && hasSSL;

export default defineConfig({
  plugins: [react(), tailwindcss()],
  resolve: {
    alias: {
      "@": path.resolve(__dirname, "./src"),
    },
  },
  base: "./",
  build: {
    sourcemap: false,
<<<<<<< HEAD
    assetsInlineLimit: 0, // Ensure assets are not inlined for proper PWA caching
=======
    rollupOptions: {
      output: {
        manualChunks: {
          'react-vendor': ['react', 'react-dom'],
          'ui-vendor': ['@radix-ui/react-dialog', '@radix-ui/react-dropdown-menu', '@radix-ui/react-select', '@radix-ui/react-tabs', '@radix-ui/react-switch', '@radix-ui/react-tooltip', '@radix-ui/react-scroll-area', '@radix-ui/react-separator', 'lucide-react', 'clsx', 'tailwind-merge', 'class-variance-authority'],
          'monaco': ['monaco-editor'],
          'codemirror': ['@uiw/react-codemirror', '@codemirror/view', '@codemirror/state', '@codemirror/language', '@codemirror/commands', '@codemirror/search', '@codemirror/autocomplete'],
        }
      }
    },
    chunkSizeWarningLimit: 1000,
>>>>>>> d632f2b9
  },
  server: {
    https: useHTTPS
      ? {
        cert: fs.readFileSync(sslCertPath),
        key: fs.readFileSync(sslKeyPath),
      }
      : false,
    port: 5173,
    host: "localhost",
  },
});<|MERGE_RESOLUTION|>--- conflicted
+++ resolved
@@ -20,9 +20,7 @@
   base: "./",
   build: {
     sourcemap: false,
-<<<<<<< HEAD
-    assetsInlineLimit: 0, // Ensure assets are not inlined for proper PWA caching
-=======
+    assetsInlineLimit: 0,
     rollupOptions: {
       output: {
         manualChunks: {
@@ -34,7 +32,6 @@
       }
     },
     chunkSizeWarningLimit: 1000,
->>>>>>> d632f2b9
   },
   server: {
     https: useHTTPS
