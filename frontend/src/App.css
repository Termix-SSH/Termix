.app-container {
  display: flex;
  flex-direction: column;
  min-height: 100vh;
  background-color: #000000;
  font-family: Arial, sans-serif;
}

.main-content {
  display: flex;
  height: 100vh;
  width: 100%;
  margin: 0;
}

.sidebar {
  background-color: #1a1a1a;
  padding: 35px 35px 35px 20px;
  width: 250px;
  color: white;
  display: flex;
  flex-direction: column;
  align-items: flex-start;
  justify-content: space-between;
  position: relative;
}

.sidebar.hidden {
  display: none;
}

.sidebar h2 {
  margin-bottom: 15px;
}

.sidebar input {
  margin-bottom: 10px;
  padding: 10px;
  width: 100%;
  background-color: rgb(108, 108, 108);
  border: 1px solid #bdc3c7;
  border-radius: 5px;
  margin-left: -4px;
  color: white;
}

.sidebar button {
  padding: 10px;
  background-color: rgb(108, 108, 108);
  color: white;
  border: none;
  border-radius: 5px;
  cursor: pointer;
  font-size: 16px;
  margin-left: -4px;
}

.sidebar button:disabled {
  background-color: #141414;
}

.hide-sidebar-button {
  position: fixed;
  bottom: 10px;
<<<<<<< HEAD
  right: 25px;
=======
  right: 23px;
>>>>>>> 3c474d3b
  background-color: rgb(108, 108, 108);
  color: white;
  border: none;
  border-radius: 5px;
  width: 30px;
  height: 30px;
  display: flex;
  align-items: center;
  justify-content: center;
  cursor: pointer;
  font-size: 20px;
  z-index: 10;
}

.terminal-container {
  background-color: #1e1e1e;
  border-radius: 0px;
  box-shadow: 0px 4px 8px rgba(0, 0, 0, 0.2);
  overflow: auto;
  height: 100%;
  flex-grow: 1;
  overflow: hidden;
  position: relative;
}<|MERGE_RESOLUTION|>--- conflicted
+++ resolved
@@ -62,11 +62,7 @@
 .hide-sidebar-button {
   position: fixed;
   bottom: 10px;
-<<<<<<< HEAD
-  right: 25px;
-=======
   right: 23px;
->>>>>>> 3c474d3b
   background-color: rgb(108, 108, 108);
   color: white;
   border: none;
